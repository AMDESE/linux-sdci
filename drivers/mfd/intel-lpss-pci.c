--- conflicted
+++ resolved
@@ -54,11 +54,7 @@
 	if (ret)
 		return ret;
 
-<<<<<<< HEAD
-	ret = pci_alloc_irq_vectors(pdev, 1, 1, PCI_IRQ_LEGACY);
-=======
 	ret = pci_alloc_irq_vectors(pdev, 1, 1, PCI_IRQ_ALL_TYPES);
->>>>>>> 0c383648
 	if (ret < 0)
 		return ret;
 
