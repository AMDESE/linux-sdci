// SPDX-License-Identifier: GPL-2.0
/*
 * Copyright (c) 2012 - 2018 Microchip Technology Inc., and its subsidiaries.
 * All rights reserved.
 */

#include <linux/clk.h>
#include <linux/spi/spi.h>
#include <linux/crc7.h>
#include <linux/crc-itu-t.h>
#include <linux/gpio/consumer.h>

#include "netdev.h"
#include "cfg80211.h"

#define SPI_MODALIAS		"wilc1000_spi"

static bool enable_crc7;	/* protect SPI commands with CRC7 */
module_param(enable_crc7, bool, 0644);
MODULE_PARM_DESC(enable_crc7,
		 "Enable CRC7 checksum to protect command transfers\n"
		 "\t\t\tagainst corruption during the SPI transfer.\n"
		 "\t\t\tCommand transfers are short and the CPU-cycle cost\n"
		 "\t\t\tof enabling this is small.");

static bool enable_crc16;	/* protect SPI data with CRC16 */
module_param(enable_crc16, bool, 0644);
MODULE_PARM_DESC(enable_crc16,
		 "Enable CRC16 checksum to protect data transfers\n"
		 "\t\t\tagainst corruption during the SPI transfer.\n"
		 "\t\t\tData transfers can be large and the CPU-cycle cost\n"
		 "\t\t\tof enabling this may be substantial.");

/*
 * For CMD_SINGLE_READ and CMD_INTERNAL_READ, WILC may insert one or
 * more zero bytes between the command response and the DATA Start tag
 * (0xf3).  This behavior appears to be undocumented in "ATWILC1000
 * USER GUIDE" (https://tinyurl.com/4hhshdts) but we have observed 1-4
 * zero bytes when the SPI bus operates at 48MHz and none when it
 * operates at 1MHz.
 */
#define WILC_SPI_RSP_HDR_EXTRA_DATA	8

struct wilc_spi {
	bool isinit;		/* true if SPI protocol has been configured */
	bool probing_crc;	/* true if we're probing chip's CRC config */
	bool crc7_enabled;	/* true if crc7 is currently enabled */
	bool crc16_enabled;	/* true if crc16 is currently enabled */
	struct wilc_gpios {
		struct gpio_desc *enable;	/* ENABLE GPIO or NULL */
		struct gpio_desc *reset;	/* RESET GPIO or NULL */
	} gpios;
};

static const struct wilc_hif_func wilc_hif_spi;

static int wilc_spi_reset(struct wilc *wilc);

/********************************************
 *
 *      Spi protocol Function
 *
 ********************************************/

#define CMD_DMA_WRITE				0xc1
#define CMD_DMA_READ				0xc2
#define CMD_INTERNAL_WRITE			0xc3
#define CMD_INTERNAL_READ			0xc4
#define CMD_TERMINATE				0xc5
#define CMD_REPEAT				0xc6
#define CMD_DMA_EXT_WRITE			0xc7
#define CMD_DMA_EXT_READ			0xc8
#define CMD_SINGLE_WRITE			0xc9
#define CMD_SINGLE_READ				0xca
#define CMD_RESET				0xcf

#define SPI_ENABLE_VMM_RETRY_LIMIT		2

/* SPI response fields (section 11.1.2 in ATWILC1000 User Guide): */
#define RSP_START_FIELD				GENMASK(7, 4)
#define RSP_TYPE_FIELD				GENMASK(3, 0)

/* SPI response values for the response fields: */
#define RSP_START_TAG				0xc
#define RSP_TYPE_FIRST_PACKET			0x1
#define RSP_TYPE_INNER_PACKET			0x2
#define RSP_TYPE_LAST_PACKET			0x3
#define RSP_STATE_NO_ERROR			0x00

#define PROTOCOL_REG_PKT_SZ_MASK		GENMASK(6, 4)
#define PROTOCOL_REG_CRC16_MASK			GENMASK(3, 3)
#define PROTOCOL_REG_CRC7_MASK			GENMASK(2, 2)

/*
 * The SPI data packet size may be any integer power of two in the
 * range from 256 to 8192 bytes.
 */
#define DATA_PKT_LOG_SZ_MIN			8	/* 256 B */
#define DATA_PKT_LOG_SZ_MAX			13	/* 8 KiB */

/*
 * Select the data packet size (log2 of number of bytes): Use the
 * maximum data packet size.  We only retransmit complete packets, so
 * there is no benefit from using smaller data packets.
 */
#define DATA_PKT_LOG_SZ				DATA_PKT_LOG_SZ_MAX
#define DATA_PKT_SZ				(1 << DATA_PKT_LOG_SZ)

#define WILC_SPI_COMMAND_STAT_SUCCESS		0
#define WILC_GET_RESP_HDR_START(h)		(((h) >> 4) & 0xf)

struct wilc_spi_cmd {
	u8 cmd_type;
	union {
		struct {
			u8 addr[3];
			u8 crc[];
		} __packed simple_cmd;
		struct {
			u8 addr[3];
			u8 size[2];
			u8 crc[];
		} __packed dma_cmd;
		struct {
			u8 addr[3];
			u8 size[3];
			u8 crc[];
		} __packed dma_cmd_ext;
		struct {
			u8 addr[2];
			__be32 data;
			u8 crc[];
		} __packed internal_w_cmd;
		struct {
			u8 addr[3];
			__be32 data;
			u8 crc[];
		} __packed w_cmd;
	} u;
} __packed;

struct wilc_spi_read_rsp_data {
	u8 header;
	u8 data[4];
	u8 crc[];
} __packed;

struct wilc_spi_rsp_data {
	u8 rsp_cmd_type;
	u8 status;
	u8 data[];
} __packed;

struct wilc_spi_special_cmd_rsp {
	u8 skip_byte;
	u8 rsp_cmd_type;
	u8 status;
} __packed;

static int wilc_parse_gpios(struct wilc *wilc)
{
	struct spi_device *spi = to_spi_device(wilc->dev);
	struct wilc_spi *spi_priv = wilc->bus_data;
	struct wilc_gpios *gpios = &spi_priv->gpios;

	/* get ENABLE pin and deassert it (if it is defined): */
	gpios->enable = devm_gpiod_get_optional(&spi->dev,
						"enable", GPIOD_OUT_LOW);
	/* get RESET pin and assert it (if it is defined): */
	if (gpios->enable) {
		/* if enable pin exists, reset must exist as well */
		gpios->reset = devm_gpiod_get(&spi->dev,
					      "reset", GPIOD_OUT_HIGH);
		if (IS_ERR(gpios->reset)) {
			dev_err(&spi->dev, "missing reset gpio.\n");
			return PTR_ERR(gpios->reset);
		}
	} else {
		gpios->reset = devm_gpiod_get_optional(&spi->dev,
						       "reset", GPIOD_OUT_HIGH);
	}
	return 0;
}

static void wilc_wlan_power(struct wilc *wilc, bool on)
{
	struct wilc_spi *spi_priv = wilc->bus_data;
	struct wilc_gpios *gpios = &spi_priv->gpios;

	if (on) {
		/* assert ENABLE: */
		gpiod_set_value(gpios->enable, 1);
		mdelay(5);
		/* deassert RESET: */
		gpiod_set_value(gpios->reset, 0);
	} else {
		/* assert RESET: */
		gpiod_set_value(gpios->reset, 1);
		/* deassert ENABLE: */
		gpiod_set_value(gpios->enable, 0);
	}
}

static int wilc_bus_probe(struct spi_device *spi)
{
	int ret;
	struct wilc *wilc;
	struct wilc_spi *spi_priv;

	spi_priv = kzalloc(sizeof(*spi_priv), GFP_KERNEL);
	if (!spi_priv)
		return -ENOMEM;

	ret = wilc_cfg80211_init(&wilc, &spi->dev, WILC_HIF_SPI, &wilc_hif_spi);
	if (ret)
		goto free;

	spi_set_drvdata(spi, wilc);
	wilc->dev = &spi->dev;
	wilc->bus_data = spi_priv;
	wilc->dev_irq_num = spi->irq;

	ret = wilc_parse_gpios(wilc);
	if (ret < 0)
		goto netdev_cleanup;

	wilc->rtc_clk = devm_clk_get_optional(&spi->dev, "rtc");
	if (IS_ERR(wilc->rtc_clk)) {
		ret = PTR_ERR(wilc->rtc_clk);
		goto netdev_cleanup;
	}
	clk_prepare_enable(wilc->rtc_clk);

	return 0;

netdev_cleanup:
	wilc_netdev_cleanup(wilc);
free:
	kfree(spi_priv);
	return ret;
}

static void wilc_bus_remove(struct spi_device *spi)
{
	struct wilc *wilc = spi_get_drvdata(spi);
	struct wilc_spi *spi_priv = wilc->bus_data;

	clk_disable_unprepare(wilc->rtc_clk);
	wilc_netdev_cleanup(wilc);
	kfree(spi_priv);
<<<<<<< HEAD

	return 0;
=======
>>>>>>> 89b35e3f
}

static const struct of_device_id wilc_of_match[] = {
	{ .compatible = "microchip,wilc1000", },
	{ /* sentinel */ }
};
MODULE_DEVICE_TABLE(of, wilc_of_match);

static const struct spi_device_id wilc_spi_id[] = {
	{ "wilc1000", 0 },
	{ /* sentinel */ }
};
MODULE_DEVICE_TABLE(spi, wilc_spi_id);

static struct spi_driver wilc_spi_driver = {
	.driver = {
		.name = SPI_MODALIAS,
		.of_match_table = wilc_of_match,
	},
	.id_table = wilc_spi_id,
	.probe =  wilc_bus_probe,
	.remove = wilc_bus_remove,
};
module_spi_driver(wilc_spi_driver);
MODULE_LICENSE("GPL");

static int wilc_spi_tx(struct wilc *wilc, u8 *b, u32 len)
{
	struct spi_device *spi = to_spi_device(wilc->dev);
	int ret;
	struct spi_message msg;

	if (len > 0 && b) {
		struct spi_transfer tr = {
			.tx_buf = b,
			.len = len,
			.delay = {
				.value = 0,
				.unit = SPI_DELAY_UNIT_USECS
			},
		};
		char *r_buffer = kzalloc(len, GFP_KERNEL);

		if (!r_buffer)
			return -ENOMEM;

		tr.rx_buf = r_buffer;
		dev_dbg(&spi->dev, "Request writing %d bytes\n", len);

		memset(&msg, 0, sizeof(msg));
		spi_message_init(&msg);
		msg.spi = spi;
		spi_message_add_tail(&tr, &msg);

		ret = spi_sync(spi, &msg);
		if (ret < 0)
			dev_err(&spi->dev, "SPI transaction failed\n");

		kfree(r_buffer);
	} else {
		dev_err(&spi->dev,
			"can't write data with the following length: %d\n",
			len);
		ret = -EINVAL;
	}

	return ret;
}

static int wilc_spi_rx(struct wilc *wilc, u8 *rb, u32 rlen)
{
	struct spi_device *spi = to_spi_device(wilc->dev);
	int ret;

	if (rlen > 0) {
		struct spi_message msg;
		struct spi_transfer tr = {
			.rx_buf = rb,
			.len = rlen,
			.delay = {
				.value = 0,
				.unit = SPI_DELAY_UNIT_USECS
			},

		};
		char *t_buffer = kzalloc(rlen, GFP_KERNEL);

		if (!t_buffer)
			return -ENOMEM;

		tr.tx_buf = t_buffer;

		memset(&msg, 0, sizeof(msg));
		spi_message_init(&msg);
		msg.spi = spi;
		spi_message_add_tail(&tr, &msg);

		ret = spi_sync(spi, &msg);
		if (ret < 0)
			dev_err(&spi->dev, "SPI transaction failed\n");
		kfree(t_buffer);
	} else {
		dev_err(&spi->dev,
			"can't read data with the following length: %u\n",
			rlen);
		ret = -EINVAL;
	}

	return ret;
}

static int wilc_spi_tx_rx(struct wilc *wilc, u8 *wb, u8 *rb, u32 rlen)
{
	struct spi_device *spi = to_spi_device(wilc->dev);
	int ret;

	if (rlen > 0) {
		struct spi_message msg;
		struct spi_transfer tr = {
			.rx_buf = rb,
			.tx_buf = wb,
			.len = rlen,
			.bits_per_word = 8,
			.delay = {
				.value = 0,
				.unit = SPI_DELAY_UNIT_USECS
			},

		};

		memset(&msg, 0, sizeof(msg));
		spi_message_init(&msg);
		msg.spi = spi;

		spi_message_add_tail(&tr, &msg);
		ret = spi_sync(spi, &msg);
		if (ret < 0)
			dev_err(&spi->dev, "SPI transaction failed\n");
	} else {
		dev_err(&spi->dev,
			"can't read data with the following length: %u\n",
			rlen);
		ret = -EINVAL;
	}

	return ret;
}

static int spi_data_write(struct wilc *wilc, u8 *b, u32 sz)
{
	struct spi_device *spi = to_spi_device(wilc->dev);
	struct wilc_spi *spi_priv = wilc->bus_data;
	int ix, nbytes;
	int result = 0;
	u8 cmd, order, crc[2];
	u16 crc_calc;

	/*
	 * Data
	 */
	ix = 0;
	do {
		if (sz <= DATA_PKT_SZ) {
			nbytes = sz;
			order = 0x3;
		} else {
			nbytes = DATA_PKT_SZ;
			if (ix == 0)
				order = 0x1;
			else
				order = 0x02;
		}

		/*
		 * Write command
		 */
		cmd = 0xf0;
		cmd |= order;

		if (wilc_spi_tx(wilc, &cmd, 1)) {
			dev_err(&spi->dev,
				"Failed data block cmd write, bus error...\n");
			result = -EINVAL;
			break;
		}

		/*
		 * Write data
		 */
		if (wilc_spi_tx(wilc, &b[ix], nbytes)) {
			dev_err(&spi->dev,
				"Failed data block write, bus error...\n");
			result = -EINVAL;
			break;
		}

		/*
		 * Write CRC
		 */
		if (spi_priv->crc16_enabled) {
			crc_calc = crc_itu_t(0xffff, &b[ix], nbytes);
			crc[0] = crc_calc >> 8;
			crc[1] = crc_calc;
			if (wilc_spi_tx(wilc, crc, 2)) {
				dev_err(&spi->dev, "Failed data block crc write, bus error...\n");
				result = -EINVAL;
				break;
			}
		}

		/*
		 * No need to wait for response
		 */
		ix += nbytes;
		sz -= nbytes;
	} while (sz);

	return result;
}

/********************************************
 *
 *      Spi Internal Read/Write Function
 *
 ********************************************/
static u8 wilc_get_crc7(u8 *buffer, u32 len)
{
	return crc7_be(0xfe, buffer, len);
}

static int wilc_spi_single_read(struct wilc *wilc, u8 cmd, u32 adr, void *b,
				u8 clockless)
{
	struct spi_device *spi = to_spi_device(wilc->dev);
	struct wilc_spi *spi_priv = wilc->bus_data;
	u8 wb[32], rb[32];
	int cmd_len, resp_len, i;
	u16 crc_calc, crc_recv;
	struct wilc_spi_cmd *c;
	struct wilc_spi_rsp_data *r;
	struct wilc_spi_read_rsp_data *r_data;

	memset(wb, 0x0, sizeof(wb));
	memset(rb, 0x0, sizeof(rb));
	c = (struct wilc_spi_cmd *)wb;
	c->cmd_type = cmd;
	if (cmd == CMD_SINGLE_READ) {
		c->u.simple_cmd.addr[0] = adr >> 16;
		c->u.simple_cmd.addr[1] = adr >> 8;
		c->u.simple_cmd.addr[2] = adr;
	} else if (cmd == CMD_INTERNAL_READ) {
		c->u.simple_cmd.addr[0] = adr >> 8;
		if (clockless == 1)
			c->u.simple_cmd.addr[0] |= BIT(7);
		c->u.simple_cmd.addr[1] = adr;
		c->u.simple_cmd.addr[2] = 0x0;
	} else {
		dev_err(&spi->dev, "cmd [%x] not supported\n", cmd);
		return -EINVAL;
	}

	cmd_len = offsetof(struct wilc_spi_cmd, u.simple_cmd.crc);
	resp_len = sizeof(*r) + sizeof(*r_data) + WILC_SPI_RSP_HDR_EXTRA_DATA;

	if (spi_priv->crc7_enabled) {
		c->u.simple_cmd.crc[0] = wilc_get_crc7(wb, cmd_len);
		cmd_len += 1;
		resp_len += 2;
	}

	if (cmd_len + resp_len > ARRAY_SIZE(wb)) {
		dev_err(&spi->dev,
			"spi buffer size too small (%d) (%d) (%zu)\n",
			cmd_len, resp_len, ARRAY_SIZE(wb));
		return -EINVAL;
	}

	if (wilc_spi_tx_rx(wilc, wb, rb, cmd_len + resp_len)) {
		dev_err(&spi->dev, "Failed cmd write, bus error...\n");
		return -EINVAL;
	}

	r = (struct wilc_spi_rsp_data *)&rb[cmd_len];
	if (r->rsp_cmd_type != cmd && !clockless) {
		if (!spi_priv->probing_crc)
			dev_err(&spi->dev,
				"Failed cmd, cmd (%02x), resp (%02x)\n",
				cmd, r->rsp_cmd_type);
		return -EINVAL;
	}

	if (r->status != WILC_SPI_COMMAND_STAT_SUCCESS && !clockless) {
		dev_err(&spi->dev, "Failed cmd state response state (%02x)\n",
			r->status);
		return -EINVAL;
	}

	for (i = 0; i < WILC_SPI_RSP_HDR_EXTRA_DATA; ++i)
		if (WILC_GET_RESP_HDR_START(r->data[i]) == 0xf)
			break;

	if (i >= WILC_SPI_RSP_HDR_EXTRA_DATA) {
		dev_err(&spi->dev, "Error, data start missing\n");
		return -EINVAL;
	}

	r_data = (struct wilc_spi_read_rsp_data *)&r->data[i];

	if (b)
		memcpy(b, r_data->data, 4);

	if (!clockless && spi_priv->crc16_enabled) {
		crc_recv = (r_data->crc[0] << 8) | r_data->crc[1];
		crc_calc = crc_itu_t(0xffff, r_data->data, 4);
		if (crc_recv != crc_calc) {
			dev_err(&spi->dev, "%s: bad CRC 0x%04x "
				"(calculated 0x%04x)\n", __func__,
				crc_recv, crc_calc);
			return -EINVAL;
		}
	}

	return 0;
}

static int wilc_spi_write_cmd(struct wilc *wilc, u8 cmd, u32 adr, u32 data,
			      u8 clockless)
{
	struct spi_device *spi = to_spi_device(wilc->dev);
	struct wilc_spi *spi_priv = wilc->bus_data;
	u8 wb[32], rb[32];
	int cmd_len, resp_len;
	struct wilc_spi_cmd *c;
	struct wilc_spi_rsp_data *r;

	memset(wb, 0x0, sizeof(wb));
	memset(rb, 0x0, sizeof(rb));
	c = (struct wilc_spi_cmd *)wb;
	c->cmd_type = cmd;
	if (cmd == CMD_INTERNAL_WRITE) {
		c->u.internal_w_cmd.addr[0] = adr >> 8;
		if (clockless == 1)
			c->u.internal_w_cmd.addr[0] |= BIT(7);

		c->u.internal_w_cmd.addr[1] = adr;
		c->u.internal_w_cmd.data = cpu_to_be32(data);
		cmd_len = offsetof(struct wilc_spi_cmd, u.internal_w_cmd.crc);
		if (spi_priv->crc7_enabled)
			c->u.internal_w_cmd.crc[0] = wilc_get_crc7(wb, cmd_len);
	} else if (cmd == CMD_SINGLE_WRITE) {
		c->u.w_cmd.addr[0] = adr >> 16;
		c->u.w_cmd.addr[1] = adr >> 8;
		c->u.w_cmd.addr[2] = adr;
		c->u.w_cmd.data = cpu_to_be32(data);
		cmd_len = offsetof(struct wilc_spi_cmd, u.w_cmd.crc);
		if (spi_priv->crc7_enabled)
			c->u.w_cmd.crc[0] = wilc_get_crc7(wb, cmd_len);
	} else {
		dev_err(&spi->dev, "write cmd [%x] not supported\n", cmd);
		return -EINVAL;
	}

	if (spi_priv->crc7_enabled)
		cmd_len += 1;

	resp_len = sizeof(*r);

	if (cmd_len + resp_len > ARRAY_SIZE(wb)) {
		dev_err(&spi->dev,
			"spi buffer size too small (%d) (%d) (%zu)\n",
			cmd_len, resp_len, ARRAY_SIZE(wb));
		return -EINVAL;
	}

	if (wilc_spi_tx_rx(wilc, wb, rb, cmd_len + resp_len)) {
		dev_err(&spi->dev, "Failed cmd write, bus error...\n");
		return -EINVAL;
	}

	r = (struct wilc_spi_rsp_data *)&rb[cmd_len];
	/*
	 * Clockless registers operations might return unexptected responses,
	 * even if successful.
	 */
	if (r->rsp_cmd_type != cmd && !clockless) {
		dev_err(&spi->dev,
			"Failed cmd response, cmd (%02x), resp (%02x)\n",
			cmd, r->rsp_cmd_type);
		return -EINVAL;
	}

	if (r->status != WILC_SPI_COMMAND_STAT_SUCCESS && !clockless) {
		dev_err(&spi->dev, "Failed cmd state response state (%02x)\n",
			r->status);
		return -EINVAL;
	}

	return 0;
}

static int wilc_spi_dma_rw(struct wilc *wilc, u8 cmd, u32 adr, u8 *b, u32 sz)
{
	struct spi_device *spi = to_spi_device(wilc->dev);
	struct wilc_spi *spi_priv = wilc->bus_data;
	u16 crc_recv, crc_calc;
	u8 wb[32], rb[32];
	int cmd_len, resp_len;
	int retry, ix = 0;
	u8 crc[2];
	struct wilc_spi_cmd *c;
	struct wilc_spi_rsp_data *r;

	memset(wb, 0x0, sizeof(wb));
	memset(rb, 0x0, sizeof(rb));
	c = (struct wilc_spi_cmd *)wb;
	c->cmd_type = cmd;
	if (cmd == CMD_DMA_WRITE || cmd == CMD_DMA_READ) {
		c->u.dma_cmd.addr[0] = adr >> 16;
		c->u.dma_cmd.addr[1] = adr >> 8;
		c->u.dma_cmd.addr[2] = adr;
		c->u.dma_cmd.size[0] = sz >> 8;
		c->u.dma_cmd.size[1] = sz;
		cmd_len = offsetof(struct wilc_spi_cmd, u.dma_cmd.crc);
		if (spi_priv->crc7_enabled)
			c->u.dma_cmd.crc[0] = wilc_get_crc7(wb, cmd_len);
	} else if (cmd == CMD_DMA_EXT_WRITE || cmd == CMD_DMA_EXT_READ) {
		c->u.dma_cmd_ext.addr[0] = adr >> 16;
		c->u.dma_cmd_ext.addr[1] = adr >> 8;
		c->u.dma_cmd_ext.addr[2] = adr;
		c->u.dma_cmd_ext.size[0] = sz >> 16;
		c->u.dma_cmd_ext.size[1] = sz >> 8;
		c->u.dma_cmd_ext.size[2] = sz;
		cmd_len = offsetof(struct wilc_spi_cmd, u.dma_cmd_ext.crc);
		if (spi_priv->crc7_enabled)
			c->u.dma_cmd_ext.crc[0] = wilc_get_crc7(wb, cmd_len);
	} else {
		dev_err(&spi->dev, "dma read write cmd [%x] not supported\n",
			cmd);
		return -EINVAL;
	}
	if (spi_priv->crc7_enabled)
		cmd_len += 1;

	resp_len = sizeof(*r);

	if (cmd_len + resp_len > ARRAY_SIZE(wb)) {
		dev_err(&spi->dev, "spi buffer size too small (%d)(%d) (%zu)\n",
			cmd_len, resp_len, ARRAY_SIZE(wb));
		return -EINVAL;
	}

	if (wilc_spi_tx_rx(wilc, wb, rb, cmd_len + resp_len)) {
		dev_err(&spi->dev, "Failed cmd write, bus error...\n");
		return -EINVAL;
	}

	r = (struct wilc_spi_rsp_data *)&rb[cmd_len];
	if (r->rsp_cmd_type != cmd) {
		dev_err(&spi->dev,
			"Failed cmd response, cmd (%02x), resp (%02x)\n",
			cmd, r->rsp_cmd_type);
		return -EINVAL;
	}

	if (r->status != WILC_SPI_COMMAND_STAT_SUCCESS) {
		dev_err(&spi->dev, "Failed cmd state response state (%02x)\n",
			r->status);
		return -EINVAL;
	}

	if (cmd == CMD_DMA_WRITE || cmd == CMD_DMA_EXT_WRITE)
		return 0;

	while (sz > 0) {
		int nbytes;
		u8 rsp;

		if (sz <= DATA_PKT_SZ)
			nbytes = sz;
		else
			nbytes = DATA_PKT_SZ;

		/*
		 * Data Response header
		 */
		retry = 100;
		do {
			if (wilc_spi_rx(wilc, &rsp, 1)) {
				dev_err(&spi->dev,
					"Failed resp read, bus err\n");
				return -EINVAL;
			}
			if (WILC_GET_RESP_HDR_START(rsp) == 0xf)
				break;
		} while (retry--);

		/*
		 * Read bytes
		 */
		if (wilc_spi_rx(wilc, &b[ix], nbytes)) {
			dev_err(&spi->dev,
				"Failed block read, bus err\n");
			return -EINVAL;
		}

		/*
		 * Read CRC
		 */
		if (spi_priv->crc16_enabled) {
			if (wilc_spi_rx(wilc, crc, 2)) {
				dev_err(&spi->dev,
					"Failed block CRC read, bus err\n");
				return -EINVAL;
			}
			crc_recv = (crc[0] << 8) | crc[1];
			crc_calc = crc_itu_t(0xffff, &b[ix], nbytes);
			if (crc_recv != crc_calc) {
				dev_err(&spi->dev, "%s: bad CRC 0x%04x "
					"(calculated 0x%04x)\n", __func__,
					crc_recv, crc_calc);
				return -EINVAL;
			}
		}

		ix += nbytes;
		sz -= nbytes;
	}
	return 0;
}

static int wilc_spi_special_cmd(struct wilc *wilc, u8 cmd)
{
	struct spi_device *spi = to_spi_device(wilc->dev);
	struct wilc_spi *spi_priv = wilc->bus_data;
	u8 wb[32], rb[32];
	int cmd_len, resp_len = 0;
	struct wilc_spi_cmd *c;
	struct wilc_spi_special_cmd_rsp *r;

	if (cmd != CMD_TERMINATE && cmd != CMD_REPEAT && cmd != CMD_RESET)
		return -EINVAL;

	memset(wb, 0x0, sizeof(wb));
	memset(rb, 0x0, sizeof(rb));
	c = (struct wilc_spi_cmd *)wb;
	c->cmd_type = cmd;

	if (cmd == CMD_RESET)
		memset(c->u.simple_cmd.addr, 0xFF, 3);

	cmd_len = offsetof(struct wilc_spi_cmd, u.simple_cmd.crc);
	resp_len = sizeof(*r);

	if (spi_priv->crc7_enabled) {
		c->u.simple_cmd.crc[0] = wilc_get_crc7(wb, cmd_len);
		cmd_len += 1;
	}
	if (cmd_len + resp_len > ARRAY_SIZE(wb)) {
		dev_err(&spi->dev, "spi buffer size too small (%d) (%d) (%zu)\n",
			cmd_len, resp_len, ARRAY_SIZE(wb));
		return -EINVAL;
	}

	if (wilc_spi_tx_rx(wilc, wb, rb, cmd_len + resp_len)) {
		dev_err(&spi->dev, "Failed cmd write, bus error...\n");
		return -EINVAL;
	}

	r = (struct wilc_spi_special_cmd_rsp *)&rb[cmd_len];
	if (r->rsp_cmd_type != cmd) {
		if (!spi_priv->probing_crc)
			dev_err(&spi->dev,
				"Failed cmd response, cmd (%02x), resp (%02x)\n",
				cmd, r->rsp_cmd_type);
		return -EINVAL;
	}

	if (r->status != WILC_SPI_COMMAND_STAT_SUCCESS) {
		dev_err(&spi->dev, "Failed cmd state response state (%02x)\n",
			r->status);
		return -EINVAL;
	}
	return 0;
}

static int wilc_spi_read_reg(struct wilc *wilc, u32 addr, u32 *data)
{
	struct spi_device *spi = to_spi_device(wilc->dev);
	int result;
	u8 cmd = CMD_SINGLE_READ;
	u8 clockless = 0;

	if (addr < WILC_SPI_CLOCKLESS_ADDR_LIMIT) {
		/* Clockless register */
		cmd = CMD_INTERNAL_READ;
		clockless = 1;
	}

	result = wilc_spi_single_read(wilc, cmd, addr, data, clockless);
	if (result) {
		dev_err(&spi->dev, "Failed cmd, read reg (%08x)...\n", addr);
		return result;
	}

	le32_to_cpus(data);

	return 0;
}

static int wilc_spi_read(struct wilc *wilc, u32 addr, u8 *buf, u32 size)
{
	struct spi_device *spi = to_spi_device(wilc->dev);
	int result;

	if (size <= 4)
		return -EINVAL;

	result = wilc_spi_dma_rw(wilc, CMD_DMA_EXT_READ, addr, buf, size);
	if (result) {
		dev_err(&spi->dev, "Failed cmd, read block (%08x)...\n", addr);
		return result;
	}

	return 0;
}

static int spi_internal_write(struct wilc *wilc, u32 adr, u32 dat)
{
	struct spi_device *spi = to_spi_device(wilc->dev);
	int result;

	result = wilc_spi_write_cmd(wilc, CMD_INTERNAL_WRITE, adr, dat, 0);
	if (result) {
		dev_err(&spi->dev, "Failed internal write cmd...\n");
		return result;
	}

	return 0;
}

static int spi_internal_read(struct wilc *wilc, u32 adr, u32 *data)
{
	struct spi_device *spi = to_spi_device(wilc->dev);
	struct wilc_spi *spi_priv = wilc->bus_data;
	int result;

	result = wilc_spi_single_read(wilc, CMD_INTERNAL_READ, adr, data, 0);
	if (result) {
		if (!spi_priv->probing_crc)
			dev_err(&spi->dev, "Failed internal read cmd...\n");
		return result;
	}

	le32_to_cpus(data);

	return 0;
}

/********************************************
 *
 *      Spi interfaces
 *
 ********************************************/

static int wilc_spi_write_reg(struct wilc *wilc, u32 addr, u32 data)
{
	struct spi_device *spi = to_spi_device(wilc->dev);
	int result;
	u8 cmd = CMD_SINGLE_WRITE;
	u8 clockless = 0;

	if (addr < WILC_SPI_CLOCKLESS_ADDR_LIMIT) {
		/* Clockless register */
		cmd = CMD_INTERNAL_WRITE;
		clockless = 1;
	}

	result = wilc_spi_write_cmd(wilc, cmd, addr, data, clockless);
	if (result) {
		dev_err(&spi->dev, "Failed cmd, write reg (%08x)...\n", addr);
		return result;
	}

	return 0;
}

static int spi_data_rsp(struct wilc *wilc, u8 cmd)
{
	struct spi_device *spi = to_spi_device(wilc->dev);
	int result, i;
	u8 rsp[4];

	/*
	 * The response to data packets is two bytes long.  For
	 * efficiency's sake, wilc_spi_write() wisely ignores the
	 * responses for all packets but the final one.  The downside
	 * of that optimization is that when the final data packet is
	 * short, we may receive (part of) the response to the
	 * second-to-last packet before the one for the final packet.
	 * To handle this, we always read 4 bytes and then search for
	 * the last byte that contains the "Response Start" code (0xc
	 * in the top 4 bits).  We then know that this byte is the
	 * first response byte of the final data packet.
	 */
	result = wilc_spi_rx(wilc, rsp, sizeof(rsp));
	if (result) {
		dev_err(&spi->dev, "Failed bus error...\n");
		return result;
	}

	for (i = sizeof(rsp) - 2; i >= 0; --i)
		if (FIELD_GET(RSP_START_FIELD, rsp[i]) == RSP_START_TAG)
			break;

	if (i < 0) {
		dev_err(&spi->dev,
			"Data packet response missing (%02x %02x %02x %02x)\n",
			rsp[0], rsp[1], rsp[2], rsp[3]);
		return -1;
	}

	/* rsp[i] is the last response start byte */

	if (FIELD_GET(RSP_TYPE_FIELD, rsp[i]) != RSP_TYPE_LAST_PACKET
	    || rsp[i + 1] != RSP_STATE_NO_ERROR) {
		dev_err(&spi->dev, "Data response error (%02x %02x)\n",
			rsp[i], rsp[i + 1]);
		return -1;
	}
	return 0;
}

static int wilc_spi_write(struct wilc *wilc, u32 addr, u8 *buf, u32 size)
{
	struct spi_device *spi = to_spi_device(wilc->dev);
	int result;

	/*
	 * has to be greated than 4
	 */
	if (size <= 4)
		return -EINVAL;

	result = wilc_spi_dma_rw(wilc, CMD_DMA_EXT_WRITE, addr, NULL, size);
	if (result) {
		dev_err(&spi->dev,
			"Failed cmd, write block (%08x)...\n", addr);
		return result;
	}

	/*
	 * Data
	 */
	result = spi_data_write(wilc, buf, size);
	if (result) {
		dev_err(&spi->dev, "Failed block data write...\n");
		return result;
	}

	/*
	 * Data response
	 */
	return spi_data_rsp(wilc, CMD_DMA_EXT_WRITE);
}

/********************************************
 *
 *      Bus interfaces
 *
 ********************************************/

static int wilc_spi_reset(struct wilc *wilc)
{
	struct spi_device *spi = to_spi_device(wilc->dev);
	struct wilc_spi *spi_priv = wilc->bus_data;
	int result;

	result = wilc_spi_special_cmd(wilc, CMD_RESET);
	if (result && !spi_priv->probing_crc)
		dev_err(&spi->dev, "Failed cmd reset\n");

	return result;
}

static int wilc_spi_deinit(struct wilc *wilc)
{
	struct wilc_spi *spi_priv = wilc->bus_data;

	spi_priv->isinit = false;
	wilc_wlan_power(wilc, false);
	return 0;
}

static int wilc_spi_init(struct wilc *wilc, bool resume)
{
	struct spi_device *spi = to_spi_device(wilc->dev);
	struct wilc_spi *spi_priv = wilc->bus_data;
	u32 reg;
	u32 chipid;
	int ret, i;

	if (spi_priv->isinit) {
		/* Confirm we can read chipid register without error: */
		ret = wilc_spi_read_reg(wilc, WILC_CHIPID, &chipid);
		if (ret == 0)
			return 0;

		dev_err(&spi->dev, "Fail cmd read chip id...\n");
	}

	wilc_wlan_power(wilc, true);

	/*
	 * configure protocol
	 */

	/*
	 * Infer the CRC settings that are currently in effect.  This
	 * is necessary because we can't be sure that the chip has
	 * been RESET (e.g, after module unload and reload).
	 */
	spi_priv->probing_crc = true;
	spi_priv->crc7_enabled = enable_crc7;
	spi_priv->crc16_enabled = false; /* don't check CRC16 during probing */
	for (i = 0; i < 2; ++i) {
		ret = spi_internal_read(wilc, WILC_SPI_PROTOCOL_OFFSET, &reg);
		if (ret == 0)
			break;
		spi_priv->crc7_enabled = !enable_crc7;
	}
	if (ret) {
		dev_err(&spi->dev, "Failed with CRC7 on and off.\n");
		return ret;
	}

	/* set up the desired CRC configuration: */
	reg &= ~(PROTOCOL_REG_CRC7_MASK | PROTOCOL_REG_CRC16_MASK);
	if (enable_crc7)
		reg |= PROTOCOL_REG_CRC7_MASK;
	if (enable_crc16)
		reg |= PROTOCOL_REG_CRC16_MASK;

	/* set up the data packet size: */
	BUILD_BUG_ON(DATA_PKT_LOG_SZ < DATA_PKT_LOG_SZ_MIN
		     || DATA_PKT_LOG_SZ > DATA_PKT_LOG_SZ_MAX);
	reg &= ~PROTOCOL_REG_PKT_SZ_MASK;
	reg |= FIELD_PREP(PROTOCOL_REG_PKT_SZ_MASK,
			  DATA_PKT_LOG_SZ - DATA_PKT_LOG_SZ_MIN);

	/* establish the new setup: */
	ret = spi_internal_write(wilc, WILC_SPI_PROTOCOL_OFFSET, reg);
	if (ret) {
		dev_err(&spi->dev,
			"[wilc spi %d]: Failed internal write reg\n",
			__LINE__);
		return ret;
	}
	/* update our state to match new protocol settings: */
	spi_priv->crc7_enabled = enable_crc7;
	spi_priv->crc16_enabled = enable_crc16;

	/* re-read to make sure new settings are in effect: */
	spi_internal_read(wilc, WILC_SPI_PROTOCOL_OFFSET, &reg);

	spi_priv->probing_crc = false;

	/*
	 * make sure can read chip id without protocol error
	 */
	ret = wilc_spi_read_reg(wilc, WILC_CHIPID, &chipid);
	if (ret) {
		dev_err(&spi->dev, "Fail cmd read chip id...\n");
		return ret;
	}

	spi_priv->isinit = true;

	return 0;
}

static int wilc_spi_read_size(struct wilc *wilc, u32 *size)
{
	int ret;

	ret = spi_internal_read(wilc,
				WILC_SPI_INT_STATUS - WILC_SPI_REG_BASE, size);
	*size = FIELD_GET(IRQ_DMA_WD_CNT_MASK, *size);

	return ret;
}

static int wilc_spi_read_int(struct wilc *wilc, u32 *int_status)
{
	return spi_internal_read(wilc, WILC_SPI_INT_STATUS - WILC_SPI_REG_BASE,
				 int_status);
}

static int wilc_spi_clear_int_ext(struct wilc *wilc, u32 val)
{
	int ret;
	int retry = SPI_ENABLE_VMM_RETRY_LIMIT;
	u32 check;

	while (retry) {
		ret = spi_internal_write(wilc,
					 WILC_SPI_INT_CLEAR - WILC_SPI_REG_BASE,
					 val);
		if (ret)
			break;

		ret = spi_internal_read(wilc,
					WILC_SPI_INT_CLEAR - WILC_SPI_REG_BASE,
					&check);
		if (ret || ((check & EN_VMM) == (val & EN_VMM)))
			break;

		retry--;
	}
	return ret;
}

static int wilc_spi_sync_ext(struct wilc *wilc, int nint)
{
	struct spi_device *spi = to_spi_device(wilc->dev);
	u32 reg;
	int ret, i;

	if (nint > MAX_NUM_INT) {
		dev_err(&spi->dev, "Too many interrupts (%d)...\n", nint);
		return -EINVAL;
	}

	/*
	 * interrupt pin mux select
	 */
	ret = wilc_spi_read_reg(wilc, WILC_PIN_MUX_0, &reg);
	if (ret) {
		dev_err(&spi->dev, "Failed read reg (%08x)...\n",
			WILC_PIN_MUX_0);
		return ret;
	}
	reg |= BIT(8);
	ret = wilc_spi_write_reg(wilc, WILC_PIN_MUX_0, reg);
	if (ret) {
		dev_err(&spi->dev, "Failed write reg (%08x)...\n",
			WILC_PIN_MUX_0);
		return ret;
	}

	/*
	 * interrupt enable
	 */
	ret = wilc_spi_read_reg(wilc, WILC_INTR_ENABLE, &reg);
	if (ret) {
		dev_err(&spi->dev, "Failed read reg (%08x)...\n",
			WILC_INTR_ENABLE);
		return ret;
	}

	for (i = 0; (i < 5) && (nint > 0); i++, nint--)
		reg |= (BIT((27 + i)));

	ret = wilc_spi_write_reg(wilc, WILC_INTR_ENABLE, reg);
	if (ret) {
		dev_err(&spi->dev, "Failed write reg (%08x)...\n",
			WILC_INTR_ENABLE);
		return ret;
	}
	if (nint) {
		ret = wilc_spi_read_reg(wilc, WILC_INTR2_ENABLE, &reg);
		if (ret) {
			dev_err(&spi->dev, "Failed read reg (%08x)...\n",
				WILC_INTR2_ENABLE);
			return ret;
		}

		for (i = 0; (i < 3) && (nint > 0); i++, nint--)
			reg |= BIT(i);

		ret = wilc_spi_write_reg(wilc, WILC_INTR2_ENABLE, reg);
		if (ret) {
			dev_err(&spi->dev, "Failed write reg (%08x)...\n",
				WILC_INTR2_ENABLE);
			return ret;
		}
	}

	return 0;
}

/* Global spi HIF function table */
static const struct wilc_hif_func wilc_hif_spi = {
	.hif_init = wilc_spi_init,
	.hif_deinit = wilc_spi_deinit,
	.hif_read_reg = wilc_spi_read_reg,
	.hif_write_reg = wilc_spi_write_reg,
	.hif_block_rx = wilc_spi_read,
	.hif_block_tx = wilc_spi_write,
	.hif_read_int = wilc_spi_read_int,
	.hif_clear_int_ext = wilc_spi_clear_int_ext,
	.hif_read_size = wilc_spi_read_size,
	.hif_block_tx_ext = wilc_spi_write,
	.hif_block_rx_ext = wilc_spi_read,
	.hif_sync_ext = wilc_spi_sync_ext,
	.hif_reset = wilc_spi_reset,
};<|MERGE_RESOLUTION|>--- conflicted
+++ resolved
@@ -248,11 +248,6 @@
 	clk_disable_unprepare(wilc->rtc_clk);
 	wilc_netdev_cleanup(wilc);
 	kfree(spi_priv);
-<<<<<<< HEAD
-
-	return 0;
-=======
->>>>>>> 89b35e3f
 }
 
 static const struct of_device_id wilc_of_match[] = {
