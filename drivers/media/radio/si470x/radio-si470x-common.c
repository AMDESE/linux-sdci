/*
 *  drivers/media/radio/si470x/radio-si470x-common.c
 *
 *  Driver for radios with Silicon Labs Si470x FM Radio Receivers
 *
 *  Copyright (c) 2009 Tobias Lorenz <tobias.lorenz@gmx.net>
 *  Copyright (c) 2012 Hans de Goede <hdegoede@redhat.com>
 *
 * This program is free software; you can redistribute it and/or modify
 * it under the terms of the GNU General Public License as published by
 * the Free Software Foundation; either version 2 of the License, or
 * (at your option) any later version.
 *
 * This program is distributed in the hope that it will be useful,
 * but WITHOUT ANY WARRANTY; without even the implied warranty of
 * MERCHANTABILITY or FITNESS FOR A PARTICULAR PURPOSE.  See the
 * GNU General Public License for more details.
 *
 * You should have received a copy of the GNU General Public License
 * along with this program; if not, write to the Free Software
 * Foundation, Inc., 59 Temple Place, Suite 330, Boston, MA 02111-1307 USA
 */


/*
 * History:
 * 2008-01-12	Tobias Lorenz <tobias.lorenz@gmx.net>
 *		Version 1.0.0
 *		- First working version
 * 2008-01-13	Tobias Lorenz <tobias.lorenz@gmx.net>
 *		Version 1.0.1
 *		- Improved error handling, every function now returns errno
 *		- Improved multi user access (start/mute/stop)
 *		- Channel doesn't get lost anymore after start/mute/stop
 *		- RDS support added (polling mode via interrupt EP 1)
 *		- marked default module parameters with *value*
 *		- switched from bit structs to bit masks
 *		- header file cleaned and integrated
 * 2008-01-14	Tobias Lorenz <tobias.lorenz@gmx.net>
 * 		Version 1.0.2
 * 		- hex values are now lower case
 * 		- commented USB ID for ADS/Tech moved on todo list
 * 		- blacklisted si470x in hid-quirks.c
 * 		- rds buffer handling functions integrated into *_work, *_read
 * 		- rds_command in si470x_poll exchanged against simple retval
 * 		- check for firmware version 15
 * 		- code order and prototypes still remain the same
 * 		- spacing and bottom of band codes remain the same
 * 2008-01-16	Tobias Lorenz <tobias.lorenz@gmx.net>
 *		Version 1.0.3
 * 		- code reordered to avoid function prototypes
 *		- switch/case defaults are now more user-friendly
 *		- unified comment style
 *		- applied all checkpatch.pl v1.12 suggestions
 *		  except the warning about the too long lines with bit comments
 *		- renamed FMRADIO to RADIO to cut line length (checkpatch.pl)
 * 2008-01-22	Tobias Lorenz <tobias.lorenz@gmx.net>
 *		Version 1.0.4
 *		- avoid poss. locking when doing copy_to_user which may sleep
 *		- RDS is automatically activated on read now
 *		- code cleaned of unnecessary rds_commands
 *		- USB Vendor/Product ID for ADS/Tech FM Radio Receiver verified
 *		  (thanks to Guillaume RAMOUSSE)
 * 2008-01-27	Tobias Lorenz <tobias.lorenz@gmx.net>
 *		Version 1.0.5
 *		- number of seek_retries changed to tune_timeout
 *		- fixed problem with incomplete tune operations by own buffers
 *		- optimization of variables and printf types
 *		- improved error logging
 * 2008-01-31	Tobias Lorenz <tobias.lorenz@gmx.net>
 *		Oliver Neukum <oliver@neukum.org>
 *		Version 1.0.6
 *		- fixed coverity checker warnings in *_usb_driver_disconnect
 *		- probe()/open() race by correct ordering in probe()
 *		- DMA coherency rules by separate allocation of all buffers
 *		- use of endianness macros
 *		- abuse of spinlock, replaced by mutex
 *		- racy handling of timer in disconnect,
 *		  replaced by delayed_work
 *		- racy interruptible_sleep_on(),
 *		  replaced with wait_event_interruptible()
 *		- handle signals in read()
 * 2008-02-08	Tobias Lorenz <tobias.lorenz@gmx.net>
 *		Oliver Neukum <oliver@neukum.org>
 *		Version 1.0.7
 *		- usb autosuspend support
 *		- unplugging fixed
 * 2008-05-07	Tobias Lorenz <tobias.lorenz@gmx.net>
 *		Version 1.0.8
 *		- hardware frequency seek support
 *		- afc indication
 *		- more safety checks, let si470x_get_freq return errno
 *		- vidioc behavior corrected according to v4l2 spec
 * 2008-10-20	Alexey Klimov <klimov.linux@gmail.com>
 * 		- add support for KWorld USB FM Radio FM700
 * 		- blacklisted KWorld radio in hid-core.c and hid-ids.h
 * 2008-12-03	Mark Lord <mlord@pobox.com>
 *		- add support for DealExtreme USB Radio
 * 2009-01-31	Bob Ross <pigiron@gmx.com>
 *		- correction of stereo detection/setting
 *		- correction of signal strength indicator scaling
 * 2009-01-31	Rick Bronson <rick@efn.org>
 *		Tobias Lorenz <tobias.lorenz@gmx.net>
 *		- add LED status output
 *		- get HW/SW version from scratchpad
 * 2009-06-16   Edouard Lafargue <edouard@lafargue.name>
 *		Version 1.0.10
 *		- add support for interrupt mode for RDS endpoint,
 *                instead of polling.
 *                Improves RDS reception significantly
 */


/* kernel includes */
#include "radio-si470x.h"



/**************************************************************************
 * Module Parameters
 **************************************************************************/

/* Spacing (kHz) */
/* 0: 200 kHz (USA, Australia) */
/* 1: 100 kHz (Europe, Japan) */
/* 2:  50 kHz */
static unsigned short space = 2;
module_param(space, ushort, 0444);
MODULE_PARM_DESC(space, "Spacing: 0=200kHz 1=100kHz *2=50kHz*");

/* De-emphasis */
/* 0: 75 us (USA) */
/* 1: 50 us (Europe, Australia, Japan) */
static unsigned short de = 1;
module_param(de, ushort, 0444);
MODULE_PARM_DESC(de, "De-emphasis: 0=75us *1=50us*");

/* Tune timeout */
static unsigned int tune_timeout = 3000;
module_param(tune_timeout, uint, 0644);
MODULE_PARM_DESC(tune_timeout, "Tune timeout: *3000*");

/* Seek timeout */
static unsigned int seek_timeout = 5000;
module_param(seek_timeout, uint, 0644);
MODULE_PARM_DESC(seek_timeout, "Seek timeout: *5000*");

static const struct v4l2_frequency_band bands[] = {
	{
		.type = V4L2_TUNER_RADIO,
		.index = 0,
		.capability = V4L2_TUNER_CAP_LOW | V4L2_TUNER_CAP_STEREO |
			    V4L2_TUNER_CAP_RDS | V4L2_TUNER_CAP_RDS_BLOCK_IO |
<<<<<<< HEAD
=======
			    V4L2_TUNER_CAP_FREQ_BANDS |
>>>>>>> 4a8e43fe
			    V4L2_TUNER_CAP_HWSEEK_BOUNDED |
			    V4L2_TUNER_CAP_HWSEEK_WRAP,
		.rangelow   =  87500 * 16,
		.rangehigh  = 108000 * 16,
		.modulation = V4L2_BAND_MODULATION_FM,
	},
	{
		.type = V4L2_TUNER_RADIO,
		.index = 1,
		.capability = V4L2_TUNER_CAP_LOW | V4L2_TUNER_CAP_STEREO |
			    V4L2_TUNER_CAP_RDS | V4L2_TUNER_CAP_RDS_BLOCK_IO |
<<<<<<< HEAD
=======
			    V4L2_TUNER_CAP_FREQ_BANDS |
>>>>>>> 4a8e43fe
			    V4L2_TUNER_CAP_HWSEEK_BOUNDED |
			    V4L2_TUNER_CAP_HWSEEK_WRAP,
		.rangelow   =  76000 * 16,
		.rangehigh  = 108000 * 16,
		.modulation = V4L2_BAND_MODULATION_FM,
	},
	{
		.type = V4L2_TUNER_RADIO,
		.index = 2,
		.capability = V4L2_TUNER_CAP_LOW | V4L2_TUNER_CAP_STEREO |
			    V4L2_TUNER_CAP_RDS | V4L2_TUNER_CAP_RDS_BLOCK_IO |
<<<<<<< HEAD
=======
			    V4L2_TUNER_CAP_FREQ_BANDS |
>>>>>>> 4a8e43fe
			    V4L2_TUNER_CAP_HWSEEK_BOUNDED |
			    V4L2_TUNER_CAP_HWSEEK_WRAP,
		.rangelow   =  76000 * 16,
		.rangehigh  =  90000 * 16,
		.modulation = V4L2_BAND_MODULATION_FM,
	},
};

/**************************************************************************
 * Generic Functions
 **************************************************************************/

/*
 * si470x_set_band - set the band
 */
static int si470x_set_band(struct si470x_device *radio, int band)
{
	if (radio->band == band)
		return 0;

	radio->band = band;
	radio->registers[SYSCONFIG2] &= ~SYSCONFIG2_BAND;
	radio->registers[SYSCONFIG2] |= radio->band << 6;
	return si470x_set_register(radio, SYSCONFIG2);
}

/*
 * si470x_set_chan - set the channel
 */
static int si470x_set_chan(struct si470x_device *radio, unsigned short chan)
{
	int retval;
	bool timed_out = 0;

	/* start tuning */
	radio->registers[CHANNEL] &= ~CHANNEL_CHAN;
	radio->registers[CHANNEL] |= CHANNEL_TUNE | chan;
	retval = si470x_set_register(radio, CHANNEL);
	if (retval < 0)
		goto done;

	/* wait till tune operation has completed */
	INIT_COMPLETION(radio->completion);
	retval = wait_for_completion_timeout(&radio->completion,
			msecs_to_jiffies(tune_timeout));
	if (!retval)
		timed_out = true;

	if ((radio->registers[STATUSRSSI] & STATUSRSSI_STC) == 0)
		dev_warn(&radio->videodev.dev, "tune does not complete\n");
	if (timed_out)
		dev_warn(&radio->videodev.dev,
			"tune timed out after %u ms\n", tune_timeout);

	/* stop tuning */
	radio->registers[CHANNEL] &= ~CHANNEL_TUNE;
	retval = si470x_set_register(radio, CHANNEL);

done:
	return retval;
}

/*
 * si470x_get_step - get channel spacing
 */
static unsigned int si470x_get_step(struct si470x_device *radio)
{
	/* Spacing (kHz) */
	switch ((radio->registers[SYSCONFIG2] & SYSCONFIG2_SPACE) >> 4) {
	/* 0: 200 kHz (USA, Australia) */
	case 0:
		return 200 * 16;
	/* 1: 100 kHz (Europe, Japan) */
	case 1:
		return 100 * 16;
	/* 2:  50 kHz */
	default:
		return 50 * 16;
	};
}


/*
 * si470x_get_freq - get the frequency
 */
static int si470x_get_freq(struct si470x_device *radio, unsigned int *freq)
{
	int chan, retval;

	/* read channel */
	retval = si470x_get_register(radio, READCHAN);
	chan = radio->registers[READCHAN] & READCHAN_READCHAN;

	/* Frequency (MHz) = Spacing (kHz) x Channel + Bottom of Band (MHz) */
	*freq = chan * si470x_get_step(radio) + bands[radio->band].rangelow;

	return retval;
}


/*
 * si470x_set_freq - set the frequency
 */
int si470x_set_freq(struct si470x_device *radio, unsigned int freq)
{
	unsigned short chan;

	freq = clamp(freq, bands[radio->band].rangelow,
			   bands[radio->band].rangehigh);
	/* Chan = [ Freq (Mhz) - Bottom of Band (MHz) ] / Spacing (kHz) */
	chan = (freq - bands[radio->band].rangelow) / si470x_get_step(radio);

	return si470x_set_chan(radio, chan);
}


/*
 * si470x_set_seek - set seek
 */
static int si470x_set_seek(struct si470x_device *radio,
<<<<<<< HEAD
			   struct v4l2_hw_freq_seek *seek)
=======
			   const struct v4l2_hw_freq_seek *seek)
>>>>>>> 4a8e43fe
{
	int band, retval;
	unsigned int freq;
	bool timed_out = 0;

	/* set band */
	if (seek->rangelow || seek->rangehigh) {
		for (band = 0; band < ARRAY_SIZE(bands); band++) {
			if (bands[band].rangelow  == seek->rangelow &&
			    bands[band].rangehigh == seek->rangehigh)
				break;
		}
		if (band == ARRAY_SIZE(bands))
			return -EINVAL; /* No matching band found */
	} else
		band = 1; /* If nothing is specified seek 76 - 108 Mhz */

	if (radio->band != band) {
		retval = si470x_get_freq(radio, &freq);
		if (retval)
			return retval;
		retval = si470x_set_band(radio, band);
		if (retval)
			return retval;
		retval = si470x_set_freq(radio, freq);
		if (retval)
			return retval;
	}

	/* start seeking */
	radio->registers[POWERCFG] |= POWERCFG_SEEK;
	if (seek->wrap_around)
		radio->registers[POWERCFG] &= ~POWERCFG_SKMODE;
	else
		radio->registers[POWERCFG] |= POWERCFG_SKMODE;
	if (seek->seek_upward)
		radio->registers[POWERCFG] |= POWERCFG_SEEKUP;
	else
		radio->registers[POWERCFG] &= ~POWERCFG_SEEKUP;
	retval = si470x_set_register(radio, POWERCFG);
	if (retval < 0)
		return retval;

	/* wait till tune operation has completed */
	INIT_COMPLETION(radio->completion);
	retval = wait_for_completion_timeout(&radio->completion,
			msecs_to_jiffies(seek_timeout));
	if (!retval)
		timed_out = true;

	if ((radio->registers[STATUSRSSI] & STATUSRSSI_STC) == 0)
		dev_warn(&radio->videodev.dev, "seek does not complete\n");
	if (radio->registers[STATUSRSSI] & STATUSRSSI_SF)
		dev_warn(&radio->videodev.dev,
			"seek failed / band limit reached\n");

	/* stop seeking */
	radio->registers[POWERCFG] &= ~POWERCFG_SEEK;
	retval = si470x_set_register(radio, POWERCFG);

	/* try again, if timed out */
	if (retval == 0 && timed_out)
		return -ENODATA;
	return retval;
}


/*
 * si470x_start - switch on radio
 */
int si470x_start(struct si470x_device *radio)
{
	int retval;

	/* powercfg */
	radio->registers[POWERCFG] =
		POWERCFG_DMUTE | POWERCFG_ENABLE | POWERCFG_RDSM;
	retval = si470x_set_register(radio, POWERCFG);
	if (retval < 0)
		goto done;

	/* sysconfig 1 */
	radio->registers[SYSCONFIG1] =
		(de << 11) & SYSCONFIG1_DE;		/* DE*/
	retval = si470x_set_register(radio, SYSCONFIG1);
	if (retval < 0)
		goto done;

	/* sysconfig 2 */
	radio->registers[SYSCONFIG2] =
		(0x1f  << 8) |				/* SEEKTH */
		((radio->band << 6) & SYSCONFIG2_BAND) |/* BAND */
		((space << 4) & SYSCONFIG2_SPACE) |	/* SPACE */
		15;					/* VOLUME (max) */
	retval = si470x_set_register(radio, SYSCONFIG2);
	if (retval < 0)
		goto done;

	/* reset last channel */
	retval = si470x_set_chan(radio,
		radio->registers[CHANNEL] & CHANNEL_CHAN);

done:
	return retval;
}


/*
 * si470x_stop - switch off radio
 */
int si470x_stop(struct si470x_device *radio)
{
	int retval;

	/* sysconfig 1 */
	radio->registers[SYSCONFIG1] &= ~SYSCONFIG1_RDS;
	retval = si470x_set_register(radio, SYSCONFIG1);
	if (retval < 0)
		goto done;

	/* powercfg */
	radio->registers[POWERCFG] &= ~POWERCFG_DMUTE;
	/* POWERCFG_ENABLE has to automatically go low */
	radio->registers[POWERCFG] |= POWERCFG_ENABLE |	POWERCFG_DISABLE;
	retval = si470x_set_register(radio, POWERCFG);

done:
	return retval;
}


/*
 * si470x_rds_on - switch on rds reception
 */
static int si470x_rds_on(struct si470x_device *radio)
{
	int retval;

	/* sysconfig 1 */
	radio->registers[SYSCONFIG1] |= SYSCONFIG1_RDS;
	retval = si470x_set_register(radio, SYSCONFIG1);
	if (retval < 0)
		radio->registers[SYSCONFIG1] &= ~SYSCONFIG1_RDS;

	return retval;
}



/**************************************************************************
 * File Operations Interface
 **************************************************************************/

/*
 * si470x_fops_read - read RDS data
 */
static ssize_t si470x_fops_read(struct file *file, char __user *buf,
		size_t count, loff_t *ppos)
{
	struct si470x_device *radio = video_drvdata(file);
	int retval = 0;
	unsigned int block_count = 0;

	/* switch on rds reception */
	if ((radio->registers[SYSCONFIG1] & SYSCONFIG1_RDS) == 0)
		si470x_rds_on(radio);

	/* block if no new data available */
	while (radio->wr_index == radio->rd_index) {
		if (file->f_flags & O_NONBLOCK) {
			retval = -EWOULDBLOCK;
			goto done;
		}
		if (wait_event_interruptible(radio->read_queue,
			radio->wr_index != radio->rd_index) < 0) {
			retval = -EINTR;
			goto done;
		}
	}

	/* calculate block count from byte count */
	count /= 3;

	/* copy RDS block out of internal buffer and to user buffer */
	while (block_count < count) {
		if (radio->rd_index == radio->wr_index)
			break;

		/* always transfer rds complete blocks */
		if (copy_to_user(buf, &radio->buffer[radio->rd_index], 3))
			/* retval = -EFAULT; */
			break;

		/* increment and wrap read pointer */
		radio->rd_index += 3;
		if (radio->rd_index >= radio->buf_size)
			radio->rd_index = 0;

		/* increment counters */
		block_count++;
		buf += 3;
		retval += 3;
	}

done:
	return retval;
}


/*
 * si470x_fops_poll - poll RDS data
 */
static unsigned int si470x_fops_poll(struct file *file,
		struct poll_table_struct *pts)
{
	struct si470x_device *radio = video_drvdata(file);
	unsigned long req_events = poll_requested_events(pts);
	int retval = v4l2_ctrl_poll(file, pts);

	if (req_events & (POLLIN | POLLRDNORM)) {
		/* switch on rds reception */
		if ((radio->registers[SYSCONFIG1] & SYSCONFIG1_RDS) == 0)
			si470x_rds_on(radio);

		poll_wait(file, &radio->read_queue, pts);

		if (radio->rd_index != radio->wr_index)
			retval |= POLLIN | POLLRDNORM;
	}

	return retval;
}


/*
 * si470x_fops - file operations interface
 */
static const struct v4l2_file_operations si470x_fops = {
	.owner			= THIS_MODULE,
	.read			= si470x_fops_read,
	.poll			= si470x_fops_poll,
	.unlocked_ioctl		= video_ioctl2,
	.open			= si470x_fops_open,
	.release		= si470x_fops_release,
};



/**************************************************************************
 * Video4Linux Interface
 **************************************************************************/


static int si470x_s_ctrl(struct v4l2_ctrl *ctrl)
{
	struct si470x_device *radio =
		container_of(ctrl->handler, struct si470x_device, hdl);

	switch (ctrl->id) {
	case V4L2_CID_AUDIO_VOLUME:
		radio->registers[SYSCONFIG2] &= ~SYSCONFIG2_VOLUME;
		radio->registers[SYSCONFIG2] |= ctrl->val;
		return si470x_set_register(radio, SYSCONFIG2);
	case V4L2_CID_AUDIO_MUTE:
		if (ctrl->val)
			radio->registers[POWERCFG] &= ~POWERCFG_DMUTE;
		else
			radio->registers[POWERCFG] |= POWERCFG_DMUTE;
		return si470x_set_register(radio, POWERCFG);
	default:
		return -EINVAL;
	}
}


/*
 * si470x_vidioc_g_tuner - get tuner attributes
 */
static int si470x_vidioc_g_tuner(struct file *file, void *priv,
		struct v4l2_tuner *tuner)
{
	struct si470x_device *radio = video_drvdata(file);
	int retval = 0;

	if (tuner->index != 0)
		return -EINVAL;

	if (!radio->status_rssi_auto_update) {
		retval = si470x_get_register(radio, STATUSRSSI);
		if (retval < 0)
			return retval;
	}

	/* driver constants */
	strcpy(tuner->name, "FM");
	tuner->type = V4L2_TUNER_RADIO;
	tuner->capability = V4L2_TUNER_CAP_LOW | V4L2_TUNER_CAP_STEREO |
			    V4L2_TUNER_CAP_RDS | V4L2_TUNER_CAP_RDS_BLOCK_IO |
			    V4L2_TUNER_CAP_HWSEEK_BOUNDED |
			    V4L2_TUNER_CAP_HWSEEK_WRAP;
	tuner->rangelow  =  76 * FREQ_MUL;
	tuner->rangehigh = 108 * FREQ_MUL;

	/* stereo indicator == stereo (instead of mono) */
	if ((radio->registers[STATUSRSSI] & STATUSRSSI_ST) == 0)
		tuner->rxsubchans = V4L2_TUNER_SUB_MONO;
	else
		tuner->rxsubchans = V4L2_TUNER_SUB_STEREO;
	/* If there is a reliable method of detecting an RDS channel,
	   then this code should check for that before setting this
	   RDS subchannel. */
	tuner->rxsubchans |= V4L2_TUNER_SUB_RDS;

	/* mono/stereo selector */
	if ((radio->registers[POWERCFG] & POWERCFG_MONO) == 0)
		tuner->audmode = V4L2_TUNER_MODE_STEREO;
	else
		tuner->audmode = V4L2_TUNER_MODE_MONO;

	/* min is worst, max is best; signal:0..0xffff; rssi: 0..0xff */
	/* measured in units of dbµV in 1 db increments (max at ~75 dbµV) */
	tuner->signal = (radio->registers[STATUSRSSI] & STATUSRSSI_RSSI);
	/* the ideal factor is 0xffff/75 = 873,8 */
	tuner->signal = (tuner->signal * 873) + (8 * tuner->signal / 10);
	if (tuner->signal > 0xffff)
		tuner->signal = 0xffff;

	/* automatic frequency control: -1: freq to low, 1 freq to high */
	/* AFCRL does only indicate that freq. differs, not if too low/high */
	tuner->afc = (radio->registers[STATUSRSSI] & STATUSRSSI_AFCRL) ? 1 : 0;

	return retval;
}


/*
 * si470x_vidioc_s_tuner - set tuner attributes
 */
static int si470x_vidioc_s_tuner(struct file *file, void *priv,
		struct v4l2_tuner *tuner)
{
	struct si470x_device *radio = video_drvdata(file);

	if (tuner->index != 0)
		return -EINVAL;

	/* mono/stereo selector */
	switch (tuner->audmode) {
	case V4L2_TUNER_MODE_MONO:
		radio->registers[POWERCFG] |= POWERCFG_MONO;  /* force mono */
		break;
	case V4L2_TUNER_MODE_STEREO:
	default:
		radio->registers[POWERCFG] &= ~POWERCFG_MONO; /* try stereo */
		break;
	}

	return si470x_set_register(radio, POWERCFG);
}


/*
 * si470x_vidioc_g_frequency - get tuner or modulator radio frequency
 */
static int si470x_vidioc_g_frequency(struct file *file, void *priv,
		struct v4l2_frequency *freq)
{
	struct si470x_device *radio = video_drvdata(file);

	if (freq->tuner != 0)
		return -EINVAL;

	freq->type = V4L2_TUNER_RADIO;
	return si470x_get_freq(radio, &freq->frequency);
}


/*
 * si470x_vidioc_s_frequency - set tuner or modulator radio frequency
 */
static int si470x_vidioc_s_frequency(struct file *file, void *priv,
		struct v4l2_frequency *freq)
{
	struct si470x_device *radio = video_drvdata(file);
	int retval;

	if (freq->tuner != 0)
		return -EINVAL;

	if (freq->frequency < bands[radio->band].rangelow ||
	    freq->frequency > bands[radio->band].rangehigh) {
		/* Switch to band 1 which covers everything we support */
		retval = si470x_set_band(radio, 1);
		if (retval)
			return retval;
	}
	return si470x_set_freq(radio, freq->frequency);
}


/*
 * si470x_vidioc_s_hw_freq_seek - set hardware frequency seek
 */
static int si470x_vidioc_s_hw_freq_seek(struct file *file, void *priv,
		const struct v4l2_hw_freq_seek *seek)
{
	struct si470x_device *radio = video_drvdata(file);

	if (seek->tuner != 0)
		return -EINVAL;

<<<<<<< HEAD
=======
	if (file->f_flags & O_NONBLOCK)
		return -EWOULDBLOCK;

>>>>>>> 4a8e43fe
	return si470x_set_seek(radio, seek);
}

/*
 * si470x_vidioc_enum_freq_bands - enumerate supported bands
 */
static int si470x_vidioc_enum_freq_bands(struct file *file, void *priv,
					 struct v4l2_frequency_band *band)
{
	if (band->tuner != 0)
		return -EINVAL;
	if (band->index >= ARRAY_SIZE(bands))
		return -EINVAL;
	*band = bands[band->index];
	return 0;
}

const struct v4l2_ctrl_ops si470x_ctrl_ops = {
	.s_ctrl = si470x_s_ctrl,
};

/*
 * si470x_ioctl_ops - video device ioctl operations
 */
static const struct v4l2_ioctl_ops si470x_ioctl_ops = {
	.vidioc_querycap	= si470x_vidioc_querycap,
	.vidioc_g_tuner		= si470x_vidioc_g_tuner,
	.vidioc_s_tuner		= si470x_vidioc_s_tuner,
	.vidioc_g_frequency	= si470x_vidioc_g_frequency,
	.vidioc_s_frequency	= si470x_vidioc_s_frequency,
	.vidioc_s_hw_freq_seek	= si470x_vidioc_s_hw_freq_seek,
	.vidioc_enum_freq_bands = si470x_vidioc_enum_freq_bands,
	.vidioc_subscribe_event = v4l2_ctrl_subscribe_event,
	.vidioc_unsubscribe_event = v4l2_event_unsubscribe,
};


/*
 * si470x_viddev_template - video device interface
 */
struct video_device si470x_viddev_template = {
	.fops			= &si470x_fops,
	.name			= DRIVER_NAME,
	.release		= video_device_release_empty,
	.ioctl_ops		= &si470x_ioctl_ops,
};<|MERGE_RESOLUTION|>--- conflicted
+++ resolved
@@ -151,10 +151,7 @@
 		.index = 0,
 		.capability = V4L2_TUNER_CAP_LOW | V4L2_TUNER_CAP_STEREO |
 			    V4L2_TUNER_CAP_RDS | V4L2_TUNER_CAP_RDS_BLOCK_IO |
-<<<<<<< HEAD
-=======
 			    V4L2_TUNER_CAP_FREQ_BANDS |
->>>>>>> 4a8e43fe
 			    V4L2_TUNER_CAP_HWSEEK_BOUNDED |
 			    V4L2_TUNER_CAP_HWSEEK_WRAP,
 		.rangelow   =  87500 * 16,
@@ -166,10 +163,7 @@
 		.index = 1,
 		.capability = V4L2_TUNER_CAP_LOW | V4L2_TUNER_CAP_STEREO |
 			    V4L2_TUNER_CAP_RDS | V4L2_TUNER_CAP_RDS_BLOCK_IO |
-<<<<<<< HEAD
-=======
 			    V4L2_TUNER_CAP_FREQ_BANDS |
->>>>>>> 4a8e43fe
 			    V4L2_TUNER_CAP_HWSEEK_BOUNDED |
 			    V4L2_TUNER_CAP_HWSEEK_WRAP,
 		.rangelow   =  76000 * 16,
@@ -181,10 +175,7 @@
 		.index = 2,
 		.capability = V4L2_TUNER_CAP_LOW | V4L2_TUNER_CAP_STEREO |
 			    V4L2_TUNER_CAP_RDS | V4L2_TUNER_CAP_RDS_BLOCK_IO |
-<<<<<<< HEAD
-=======
 			    V4L2_TUNER_CAP_FREQ_BANDS |
->>>>>>> 4a8e43fe
 			    V4L2_TUNER_CAP_HWSEEK_BOUNDED |
 			    V4L2_TUNER_CAP_HWSEEK_WRAP,
 		.rangelow   =  76000 * 16,
@@ -305,11 +296,7 @@
  * si470x_set_seek - set seek
  */
 static int si470x_set_seek(struct si470x_device *radio,
-<<<<<<< HEAD
-			   struct v4l2_hw_freq_seek *seek)
-=======
 			   const struct v4l2_hw_freq_seek *seek)
->>>>>>> 4a8e43fe
 {
 	int band, retval;
 	unsigned int freq;
@@ -721,12 +708,9 @@
 	if (seek->tuner != 0)
 		return -EINVAL;
 
-<<<<<<< HEAD
-=======
 	if (file->f_flags & O_NONBLOCK)
 		return -EWOULDBLOCK;
 
->>>>>>> 4a8e43fe
 	return si470x_set_seek(radio, seek);
 }
 
