#include <linux/kernel.h>
#include <linux/module.h>
#include <linux/interrupt.h>
#include <linux/irq.h>
#include <linux/spinlock.h>
#include <linux/device.h>
#include <linux/err.h>
#include <linux/debugfs.h>
#include <linux/seq_file.h>
#include <linux/gpio.h>
#include <linux/idr.h>


/* Optional implementation infrastructure for GPIO interfaces.
 *
 * Platforms may want to use this if they tend to use very many GPIOs
 * that aren't part of a System-On-Chip core; or across I2C/SPI/etc.
 *
 * When kernel footprint or instruction count is an issue, simpler
 * implementations may be preferred.  The GPIO programming interface
 * allows for inlining speed-critical get/set operations for common
 * cases, so that access to SOC-integrated GPIOs can sometimes cost
 * only an instruction or two per bit.
 */


/* When debugging, extend minimal trust to callers and platform code.
 * Also emit diagnostic messages that may help initial bringup, when
 * board setup or driver bugs are most common.
 *
 * Otherwise, minimize overhead in what may be bitbanging codepaths.
 */
#ifdef	DEBUG
#define	extra_checks	1
#else
#define	extra_checks	0
#endif

/* gpio_lock prevents conflicts during gpio_desc[] table updates.
 * While any GPIO is requested, its gpio_chip is not removable;
 * each GPIO's "requested" flag serves as a lock and refcount.
 */
static DEFINE_SPINLOCK(gpio_lock);

struct gpio_desc {
	struct gpio_chip	*chip;
	unsigned long		flags;
/* flag symbols are bit numbers */
#define FLAG_REQUESTED	0
#define FLAG_IS_OUT	1
#define FLAG_RESERVED	2
#define FLAG_EXPORT	3	/* protected by sysfs_lock */
#define FLAG_SYSFS	4	/* exported via /sys/class/gpio/control */
#define FLAG_TRIG_FALL	5	/* trigger on falling edge */
#define FLAG_TRIG_RISE	6	/* trigger on rising edge */

#define PDESC_ID_SHIFT	16	/* add new flags before this one */

#define GPIO_FLAGS_MASK		((1 << PDESC_ID_SHIFT) - 1)
#define GPIO_TRIGGER_MASK	(BIT(FLAG_TRIG_FALL) | BIT(FLAG_TRIG_RISE))

#ifdef CONFIG_DEBUG_FS
	const char		*label;
#endif
};
static struct gpio_desc gpio_desc[ARCH_NR_GPIOS];

#ifdef CONFIG_GPIO_SYSFS
struct poll_desc {
	struct work_struct	work;
	struct sysfs_dirent	*value_sd;
};

static struct idr pdesc_idr;
#endif

static inline void desc_set_label(struct gpio_desc *d, const char *label)
{
#ifdef CONFIG_DEBUG_FS
	d->label = label;
#endif
}

/* Warn when drivers omit gpio_request() calls -- legal but ill-advised
 * when setting direction, and otherwise illegal.  Until board setup code
 * and drivers use explicit requests everywhere (which won't happen when
 * those calls have no teeth) we can't avoid autorequesting.  This nag
 * message should motivate switching to explicit requests... so should
 * the weaker cleanup after faults, compared to gpio_request().
 *
 * NOTE: the autorequest mechanism is going away; at this point it's
 * only "legal" in the sense that (old) code using it won't break yet,
 * but instead only triggers a WARN() stack dump.
 */
static int gpio_ensure_requested(struct gpio_desc *desc, unsigned offset)
{
	const struct gpio_chip *chip = desc->chip;
	const int gpio = chip->base + offset;

	if (WARN(test_and_set_bit(FLAG_REQUESTED, &desc->flags) == 0,
			"autorequest GPIO-%d\n", gpio)) {
		if (!try_module_get(chip->owner)) {
			pr_err("GPIO-%d: module can't be gotten \n", gpio);
			clear_bit(FLAG_REQUESTED, &desc->flags);
			/* lose */
			return -EIO;
		}
		desc_set_label(desc, "[auto]");
		/* caller must chip->request() w/o spinlock */
		if (chip->request)
			return 1;
	}
	return 0;
}

/* caller holds gpio_lock *OR* gpio is marked as requested */
static inline struct gpio_chip *gpio_to_chip(unsigned gpio)
{
	return gpio_desc[gpio].chip;
}

/* dynamic allocation of GPIOs, e.g. on a hotplugged device */
static int gpiochip_find_base(int ngpio)
{
	int i;
	int spare = 0;
	int base = -ENOSPC;

	for (i = ARCH_NR_GPIOS - 1; i >= 0 ; i--) {
		struct gpio_desc *desc = &gpio_desc[i];
		struct gpio_chip *chip = desc->chip;

		if (!chip && !test_bit(FLAG_RESERVED, &desc->flags)) {
			spare++;
			if (spare == ngpio) {
				base = i;
				break;
			}
		} else {
			spare = 0;
			if (chip)
				i -= chip->ngpio - 1;
		}
	}

	if (gpio_is_valid(base))
		pr_debug("%s: found new base at %d\n", __func__, base);
	return base;
}

/**
 * gpiochip_reserve() - reserve range of gpios to use with platform code only
 * @start: starting gpio number
 * @ngpio: number of gpios to reserve
 * Context: platform init, potentially before irqs or kmalloc will work
 *
 * Returns a negative errno if any gpio within the range is already reserved
 * or registered, else returns zero as a success code.  Use this function
 * to mark a range of gpios as unavailable for dynamic gpio number allocation,
 * for example because its driver support is not yet loaded.
 */
int __init gpiochip_reserve(int start, int ngpio)
{
	int ret = 0;
	unsigned long flags;
	int i;

	if (!gpio_is_valid(start) || !gpio_is_valid(start + ngpio - 1))
		return -EINVAL;

	spin_lock_irqsave(&gpio_lock, flags);

	for (i = start; i < start + ngpio; i++) {
		struct gpio_desc *desc = &gpio_desc[i];

		if (desc->chip || test_bit(FLAG_RESERVED, &desc->flags)) {
			ret = -EBUSY;
			goto err;
		}

		set_bit(FLAG_RESERVED, &desc->flags);
	}

	pr_debug("%s: reserved gpios from %d to %d\n",
		 __func__, start, start + ngpio - 1);
err:
	spin_unlock_irqrestore(&gpio_lock, flags);

	return ret;
}

#ifdef CONFIG_GPIO_SYSFS

/* lock protects against unexport_gpio() being called while
 * sysfs files are active.
 */
static DEFINE_MUTEX(sysfs_lock);

/*
 * /sys/class/gpio/gpioN... only for GPIOs that are exported
 *   /direction
 *      * MAY BE OMITTED if kernel won't allow direction changes
 *      * is read/write as "in" or "out"
 *      * may also be written as "high" or "low", initializing
 *        output value as specified ("out" implies "low")
 *   /value
 *      * always readable, subject to hardware behavior
 *      * may be writable, as zero/nonzero
 *   /edge
 *      * configures behavior of poll(2) on /value
 *      * available only if pin can generate IRQs on input
 *      * is read/write as "none", "falling", "rising", or "both"
 */

static ssize_t gpio_direction_show(struct device *dev,
		struct device_attribute *attr, char *buf)
{
	const struct gpio_desc	*desc = dev_get_drvdata(dev);
	ssize_t			status;

	mutex_lock(&sysfs_lock);

	if (!test_bit(FLAG_EXPORT, &desc->flags))
		status = -EIO;
	else
		status = sprintf(buf, "%s\n",
			test_bit(FLAG_IS_OUT, &desc->flags)
				? "out" : "in");

	mutex_unlock(&sysfs_lock);
	return status;
}

static ssize_t gpio_direction_store(struct device *dev,
		struct device_attribute *attr, const char *buf, size_t size)
{
	const struct gpio_desc	*desc = dev_get_drvdata(dev);
	unsigned		gpio = desc - gpio_desc;
	ssize_t			status;

	mutex_lock(&sysfs_lock);

	if (!test_bit(FLAG_EXPORT, &desc->flags))
		status = -EIO;
	else if (sysfs_streq(buf, "high"))
		status = gpio_direction_output(gpio, 1);
	else if (sysfs_streq(buf, "out") || sysfs_streq(buf, "low"))
		status = gpio_direction_output(gpio, 0);
	else if (sysfs_streq(buf, "in"))
		status = gpio_direction_input(gpio);
	else
		status = -EINVAL;

	mutex_unlock(&sysfs_lock);
	return status ? : size;
}

static const DEVICE_ATTR(direction, 0644,
		gpio_direction_show, gpio_direction_store);

static ssize_t gpio_value_show(struct device *dev,
		struct device_attribute *attr, char *buf)
{
	const struct gpio_desc	*desc = dev_get_drvdata(dev);
	unsigned		gpio = desc - gpio_desc;
	ssize_t			status;

	mutex_lock(&sysfs_lock);

	if (!test_bit(FLAG_EXPORT, &desc->flags))
		status = -EIO;
	else
		status = sprintf(buf, "%d\n", !!gpio_get_value_cansleep(gpio));

	mutex_unlock(&sysfs_lock);
	return status;
}

static ssize_t gpio_value_store(struct device *dev,
		struct device_attribute *attr, const char *buf, size_t size)
{
	const struct gpio_desc	*desc = dev_get_drvdata(dev);
	unsigned		gpio = desc - gpio_desc;
	ssize_t			status;

	mutex_lock(&sysfs_lock);

	if (!test_bit(FLAG_EXPORT, &desc->flags))
		status = -EIO;
	else if (!test_bit(FLAG_IS_OUT, &desc->flags))
		status = -EPERM;
	else {
		long		value;

		status = strict_strtol(buf, 0, &value);
		if (status == 0) {
			gpio_set_value_cansleep(gpio, value != 0);
			status = size;
		}
	}

	mutex_unlock(&sysfs_lock);
	return status;
}

static /*const*/ DEVICE_ATTR(value, 0644,
		gpio_value_show, gpio_value_store);

static irqreturn_t gpio_sysfs_irq(int irq, void *priv)
{
	struct work_struct	*work = priv;

	schedule_work(work);
	return IRQ_HANDLED;
}

static void gpio_notify_sysfs(struct work_struct *work)
{
	struct poll_desc	*pdesc;

	pdesc = container_of(work, struct poll_desc, work);
	sysfs_notify_dirent(pdesc->value_sd);
}

static int gpio_setup_irq(struct gpio_desc *desc, struct device *dev,
		unsigned long gpio_flags)
{
	struct poll_desc	*pdesc;
	unsigned long		irq_flags;
	int			ret, irq, id;

	if ((desc->flags & GPIO_TRIGGER_MASK) == gpio_flags)
		return 0;

	irq = gpio_to_irq(desc - gpio_desc);
	if (irq < 0)
		return -EIO;

	id = desc->flags >> PDESC_ID_SHIFT;
	pdesc = idr_find(&pdesc_idr, id);
	if (pdesc) {
		free_irq(irq, &pdesc->work);
		cancel_work_sync(&pdesc->work);
	}

	desc->flags &= ~GPIO_TRIGGER_MASK;

	if (!gpio_flags) {
		ret = 0;
		goto free_sd;
	}

	irq_flags = IRQF_SHARED;
	if (test_bit(FLAG_TRIG_FALL, &gpio_flags))
		irq_flags |= IRQF_TRIGGER_FALLING;
	if (test_bit(FLAG_TRIG_RISE, &gpio_flags))
		irq_flags |= IRQF_TRIGGER_RISING;

	if (!pdesc) {
		pdesc = kmalloc(sizeof(*pdesc), GFP_KERNEL);
		if (!pdesc) {
			ret = -ENOMEM;
			goto err_out;
		}

		do {
			ret = -ENOMEM;
			if (idr_pre_get(&pdesc_idr, GFP_KERNEL))
				ret = idr_get_new_above(&pdesc_idr,
						pdesc, 1, &id);
		} while (ret == -EAGAIN);

		if (ret)
			goto free_mem;

		desc->flags &= GPIO_FLAGS_MASK;
		desc->flags |= (unsigned long)id << PDESC_ID_SHIFT;

		if (desc->flags >> PDESC_ID_SHIFT != id) {
			ret = -ERANGE;
			goto free_id;
		}

		pdesc->value_sd = sysfs_get_dirent(dev->kobj.sd, "value");
		if (!pdesc->value_sd) {
			ret = -ENODEV;
			goto free_id;
		}
		INIT_WORK(&pdesc->work, gpio_notify_sysfs);
	}

	ret = request_irq(irq, gpio_sysfs_irq, irq_flags,
			"gpiolib", &pdesc->work);
	if (ret)
		goto free_sd;

	desc->flags |= gpio_flags;
	return 0;

free_sd:
	sysfs_put(pdesc->value_sd);
free_id:
	idr_remove(&pdesc_idr, id);
	desc->flags &= GPIO_FLAGS_MASK;
free_mem:
	kfree(pdesc);
err_out:
	return ret;
}

static const struct {
	const char *name;
	unsigned long flags;
} trigger_types[] = {
	{ "none",    0 },
	{ "falling", BIT(FLAG_TRIG_FALL) },
	{ "rising",  BIT(FLAG_TRIG_RISE) },
	{ "both",    BIT(FLAG_TRIG_FALL) | BIT(FLAG_TRIG_RISE) },
};

static ssize_t gpio_edge_show(struct device *dev,
		struct device_attribute *attr, char *buf)
{
	const struct gpio_desc	*desc = dev_get_drvdata(dev);
	ssize_t			status;

	mutex_lock(&sysfs_lock);

	if (!test_bit(FLAG_EXPORT, &desc->flags))
		status = -EIO;
	else {
		int i;

		status = 0;
		for (i = 0; i < ARRAY_SIZE(trigger_types); i++)
			if ((desc->flags & GPIO_TRIGGER_MASK)
					== trigger_types[i].flags) {
				status = sprintf(buf, "%s\n",
						 trigger_types[i].name);
				break;
			}
	}

	mutex_unlock(&sysfs_lock);
	return status;
}

static ssize_t gpio_edge_store(struct device *dev,
		struct device_attribute *attr, const char *buf, size_t size)
{
	struct gpio_desc	*desc = dev_get_drvdata(dev);
	ssize_t			status;
	int			i;

	for (i = 0; i < ARRAY_SIZE(trigger_types); i++)
		if (sysfs_streq(trigger_types[i].name, buf))
			goto found;
	return -EINVAL;

found:
	mutex_lock(&sysfs_lock);

	if (!test_bit(FLAG_EXPORT, &desc->flags))
		status = -EIO;
	else {
		status = gpio_setup_irq(desc, dev, trigger_types[i].flags);
		if (!status)
			status = size;
	}

	mutex_unlock(&sysfs_lock);

	return status;
}

static DEVICE_ATTR(edge, 0644, gpio_edge_show, gpio_edge_store);

static const struct attribute *gpio_attrs[] = {
	&dev_attr_direction.attr,
	&dev_attr_value.attr,
	NULL,
};

static const struct attribute_group gpio_attr_group = {
	.attrs = (struct attribute **) gpio_attrs,
};

/*
 * /sys/class/gpio/gpiochipN/
 *   /base ... matching gpio_chip.base (N)
 *   /label ... matching gpio_chip.label
 *   /ngpio ... matching gpio_chip.ngpio
 */

static ssize_t chip_base_show(struct device *dev,
			       struct device_attribute *attr, char *buf)
{
	const struct gpio_chip	*chip = dev_get_drvdata(dev);

	return sprintf(buf, "%d\n", chip->base);
}
static DEVICE_ATTR(base, 0444, chip_base_show, NULL);

static ssize_t chip_label_show(struct device *dev,
			       struct device_attribute *attr, char *buf)
{
	const struct gpio_chip	*chip = dev_get_drvdata(dev);

	return sprintf(buf, "%s\n", chip->label ? : "");
}
static DEVICE_ATTR(label, 0444, chip_label_show, NULL);

static ssize_t chip_ngpio_show(struct device *dev,
			       struct device_attribute *attr, char *buf)
{
	const struct gpio_chip	*chip = dev_get_drvdata(dev);

	return sprintf(buf, "%u\n", chip->ngpio);
}
static DEVICE_ATTR(ngpio, 0444, chip_ngpio_show, NULL);

static const struct attribute *gpiochip_attrs[] = {
	&dev_attr_base.attr,
	&dev_attr_label.attr,
	&dev_attr_ngpio.attr,
	NULL,
};

static const struct attribute_group gpiochip_attr_group = {
	.attrs = (struct attribute **) gpiochip_attrs,
};

/*
 * /sys/class/gpio/export ... write-only
 *	integer N ... number of GPIO to export (full access)
 * /sys/class/gpio/unexport ... write-only
 *	integer N ... number of GPIO to unexport
 */
static ssize_t export_store(struct class *class, const char *buf, size_t len)
{
	long	gpio;
	int	status;

	status = strict_strtol(buf, 0, &gpio);
	if (status < 0)
		goto done;

	/* No extra locking here; FLAG_SYSFS just signifies that the
	 * request and export were done by on behalf of userspace, so
	 * they may be undone on its behalf too.
	 */

	status = gpio_request(gpio, "sysfs");
	if (status < 0)
		goto done;

	status = gpio_export(gpio, true);
	if (status < 0)
		gpio_free(gpio);
	else
		set_bit(FLAG_SYSFS, &gpio_desc[gpio].flags);

done:
	if (status)
		pr_debug("%s: status %d\n", __func__, status);
	return status ? : len;
}

static ssize_t unexport_store(struct class *class, const char *buf, size_t len)
{
	long	gpio;
	int	status;

	status = strict_strtol(buf, 0, &gpio);
	if (status < 0)
		goto done;

	status = -EINVAL;

	/* reject bogus commands (gpio_unexport ignores them) */
	if (!gpio_is_valid(gpio))
		goto done;

	/* No extra locking here; FLAG_SYSFS just signifies that the
	 * request and export were done by on behalf of userspace, so
	 * they may be undone on its behalf too.
	 */
	if (test_and_clear_bit(FLAG_SYSFS, &gpio_desc[gpio].flags)) {
		status = 0;
		gpio_free(gpio);
	}
done:
	if (status)
		pr_debug("%s: status %d\n", __func__, status);
	return status ? : len;
}

static struct class_attribute gpio_class_attrs[] = {
	__ATTR(export, 0200, NULL, export_store),
	__ATTR(unexport, 0200, NULL, unexport_store),
	__ATTR_NULL,
};

static struct class gpio_class = {
	.name =		"gpio",
	.owner =	THIS_MODULE,

	.class_attrs =	gpio_class_attrs,
};


/**
 * gpio_export - export a GPIO through sysfs
 * @gpio: gpio to make available, already requested
 * @direction_may_change: true if userspace may change gpio direction
 * Context: arch_initcall or later
 *
 * When drivers want to make a GPIO accessible to userspace after they
 * have requested it -- perhaps while debugging, or as part of their
 * public interface -- they may use this routine.  If the GPIO can
 * change direction (some can't) and the caller allows it, userspace
 * will see "direction" sysfs attribute which may be used to change
 * the gpio's direction.  A "value" attribute will always be provided.
 *
 * Returns zero on success, else an error.
 */
int gpio_export(unsigned gpio, bool direction_may_change)
{
	unsigned long		flags;
	struct gpio_desc	*desc;
	int			status = -EINVAL;
	char			*ioname = NULL;

	/* can't export until sysfs is available ... */
	if (!gpio_class.p) {
		pr_debug("%s: called too early!\n", __func__);
		return -ENOENT;
	}

	if (!gpio_is_valid(gpio))
		goto done;

	mutex_lock(&sysfs_lock);

	spin_lock_irqsave(&gpio_lock, flags);
	desc = &gpio_desc[gpio];
	if (test_bit(FLAG_REQUESTED, &desc->flags)
			&& !test_bit(FLAG_EXPORT, &desc->flags)) {
		status = 0;
		if (!desc->chip->direction_input
				|| !desc->chip->direction_output)
			direction_may_change = false;
	}
	spin_unlock_irqrestore(&gpio_lock, flags);

	if (desc->chip->names && desc->chip->names[gpio - desc->chip->base])
		ioname = desc->chip->names[gpio - desc->chip->base];

	if (status == 0) {
		struct device	*dev;

		dev = device_create(&gpio_class, desc->chip->dev, MKDEV(0, 0),
				desc, ioname ? ioname : "gpio%d", gpio);
<<<<<<< HEAD
		if (dev) {
=======
		if (!IS_ERR(dev)) {
>>>>>>> 22763c5c
			if (direction_may_change)
				status = sysfs_create_group(&dev->kobj,
						&gpio_attr_group);
			else
				status = device_create_file(dev,
						&dev_attr_value);

			if (!status && gpio_to_irq(gpio) >= 0
					&& (direction_may_change
						|| !test_bit(FLAG_IS_OUT,
							&desc->flags)))
				status = device_create_file(dev,
						&dev_attr_edge);

			if (status != 0)
				device_unregister(dev);
		} else
			status = PTR_ERR(dev);
		if (status == 0)
			set_bit(FLAG_EXPORT, &desc->flags);
	}

	mutex_unlock(&sysfs_lock);

done:
	if (status)
		pr_debug("%s: gpio%d status %d\n", __func__, gpio, status);

	return status;
}
EXPORT_SYMBOL_GPL(gpio_export);

static int match_export(struct device *dev, void *data)
{
	return dev_get_drvdata(dev) == data;
}

/**
 * gpio_export_link - create a sysfs link to an exported GPIO node
 * @dev: device under which to create symlink
 * @name: name of the symlink
 * @gpio: gpio to create symlink to, already exported
 *
 * Set up a symlink from /sys/.../dev/name to /sys/class/gpio/gpioN
 * node. Caller is responsible for unlinking.
 *
 * Returns zero on success, else an error.
 */
int gpio_export_link(struct device *dev, const char *name, unsigned gpio)
{
	struct gpio_desc	*desc;
	int			status = -EINVAL;

	if (!gpio_is_valid(gpio))
		goto done;

	mutex_lock(&sysfs_lock);

	desc = &gpio_desc[gpio];

	if (test_bit(FLAG_EXPORT, &desc->flags)) {
		struct device *tdev;

		tdev = class_find_device(&gpio_class, NULL, desc, match_export);
		if (tdev != NULL) {
			status = sysfs_create_link(&dev->kobj, &tdev->kobj,
						name);
		} else {
			status = -ENODEV;
		}
	}

	mutex_unlock(&sysfs_lock);

done:
	if (status)
		pr_debug("%s: gpio%d status %d\n", __func__, gpio, status);

	return status;
}
EXPORT_SYMBOL_GPL(gpio_export_link);

/**
 * gpio_unexport - reverse effect of gpio_export()
 * @gpio: gpio to make unavailable
 *
 * This is implicit on gpio_free().
 */
void gpio_unexport(unsigned gpio)
{
	struct gpio_desc	*desc;
	int			status = -EINVAL;

	if (!gpio_is_valid(gpio))
		goto done;

	mutex_lock(&sysfs_lock);

	desc = &gpio_desc[gpio];

	if (test_bit(FLAG_EXPORT, &desc->flags)) {
		struct device	*dev = NULL;

		dev = class_find_device(&gpio_class, NULL, desc, match_export);
		if (dev) {
			gpio_setup_irq(desc, dev, 0);
			clear_bit(FLAG_EXPORT, &desc->flags);
			put_device(dev);
			device_unregister(dev);
			status = 0;
		} else
			status = -ENODEV;
	}

	mutex_unlock(&sysfs_lock);
done:
	if (status)
		pr_debug("%s: gpio%d status %d\n", __func__, gpio, status);
}
EXPORT_SYMBOL_GPL(gpio_unexport);

static int gpiochip_export(struct gpio_chip *chip)
{
	int		status;
	struct device	*dev;

	/* Many systems register gpio chips for SOC support very early,
	 * before driver model support is available.  In those cases we
	 * export this later, in gpiolib_sysfs_init() ... here we just
	 * verify that _some_ field of gpio_class got initialized.
	 */
	if (!gpio_class.p)
		return 0;

	/* use chip->base for the ID; it's already known to be unique */
	mutex_lock(&sysfs_lock);
	dev = device_create(&gpio_class, chip->dev, MKDEV(0, 0), chip,
				"gpiochip%d", chip->base);
	if (!IS_ERR(dev)) {
		status = sysfs_create_group(&dev->kobj,
				&gpiochip_attr_group);
	} else
		status = PTR_ERR(dev);
	chip->exported = (status == 0);
	mutex_unlock(&sysfs_lock);

	if (status) {
		unsigned long	flags;
		unsigned	gpio;

		spin_lock_irqsave(&gpio_lock, flags);
		gpio = chip->base;
		while (gpio_desc[gpio].chip == chip)
			gpio_desc[gpio++].chip = NULL;
		spin_unlock_irqrestore(&gpio_lock, flags);

		pr_debug("%s: chip %s status %d\n", __func__,
				chip->label, status);
	}

	return status;
}

static void gpiochip_unexport(struct gpio_chip *chip)
{
	int			status;
	struct device		*dev;

	mutex_lock(&sysfs_lock);
	dev = class_find_device(&gpio_class, NULL, chip, match_export);
	if (dev) {
		put_device(dev);
		device_unregister(dev);
		chip->exported = 0;
		status = 0;
	} else
		status = -ENODEV;
	mutex_unlock(&sysfs_lock);

	if (status)
		pr_debug("%s: chip %s status %d\n", __func__,
				chip->label, status);
}

static int __init gpiolib_sysfs_init(void)
{
	int		status;
	unsigned long	flags;
	unsigned	gpio;

	idr_init(&pdesc_idr);

	status = class_register(&gpio_class);
	if (status < 0)
		return status;

	/* Scan and register the gpio_chips which registered very
	 * early (e.g. before the class_register above was called).
	 *
	 * We run before arch_initcall() so chip->dev nodes can have
	 * registered, and so arch_initcall() can always gpio_export().
	 */
	spin_lock_irqsave(&gpio_lock, flags);
	for (gpio = 0; gpio < ARCH_NR_GPIOS; gpio++) {
		struct gpio_chip	*chip;

		chip = gpio_desc[gpio].chip;
		if (!chip || chip->exported)
			continue;

		spin_unlock_irqrestore(&gpio_lock, flags);
		status = gpiochip_export(chip);
		spin_lock_irqsave(&gpio_lock, flags);
	}
	spin_unlock_irqrestore(&gpio_lock, flags);


	return status;
}
postcore_initcall(gpiolib_sysfs_init);

#else
static inline int gpiochip_export(struct gpio_chip *chip)
{
	return 0;
}

static inline void gpiochip_unexport(struct gpio_chip *chip)
{
}

#endif /* CONFIG_GPIO_SYSFS */

/**
 * gpiochip_add() - register a gpio_chip
 * @chip: the chip to register, with chip->base initialized
 * Context: potentially before irqs or kmalloc will work
 *
 * Returns a negative errno if the chip can't be registered, such as
 * because the chip->base is invalid or already associated with a
 * different chip.  Otherwise it returns zero as a success code.
 *
 * When gpiochip_add() is called very early during boot, so that GPIOs
 * can be freely used, the chip->dev device must be registered before
 * the gpio framework's arch_initcall().  Otherwise sysfs initialization
 * for GPIOs will fail rudely.
 *
 * If chip->base is negative, this requests dynamic assignment of
 * a range of valid GPIOs.
 */
int gpiochip_add(struct gpio_chip *chip)
{
	unsigned long	flags;
	int		status = 0;
	unsigned	id;
	int		base = chip->base;

	if ((!gpio_is_valid(base) || !gpio_is_valid(base + chip->ngpio - 1))
			&& base >= 0) {
		status = -EINVAL;
		goto fail;
	}

	spin_lock_irqsave(&gpio_lock, flags);

	if (base < 0) {
		base = gpiochip_find_base(chip->ngpio);
		if (base < 0) {
			status = base;
			goto unlock;
		}
		chip->base = base;
	}

	/* these GPIO numbers must not be managed by another gpio_chip */
	for (id = base; id < base + chip->ngpio; id++) {
		if (gpio_desc[id].chip != NULL) {
			status = -EBUSY;
			break;
		}
	}
	if (status == 0) {
		for (id = base; id < base + chip->ngpio; id++) {
			gpio_desc[id].chip = chip;

			/* REVISIT:  most hardware initializes GPIOs as
			 * inputs (often with pullups enabled) so power
			 * usage is minimized.  Linux code should set the
			 * gpio direction first thing; but until it does,
			 * we may expose the wrong direction in sysfs.
			 */
			gpio_desc[id].flags = !chip->direction_input
				? (1 << FLAG_IS_OUT)
				: 0;
		}
	}

unlock:
	spin_unlock_irqrestore(&gpio_lock, flags);
	if (status == 0)
		status = gpiochip_export(chip);
fail:
	/* failures here can mean systems won't boot... */
	if (status)
		pr_err("gpiochip_add: gpios %d..%d (%s) not registered\n",
			chip->base, chip->base + chip->ngpio - 1,
			chip->label ? : "generic");
	return status;
}
EXPORT_SYMBOL_GPL(gpiochip_add);

/**
 * gpiochip_remove() - unregister a gpio_chip
 * @chip: the chip to unregister
 *
 * A gpio_chip with any GPIOs still requested may not be removed.
 */
int gpiochip_remove(struct gpio_chip *chip)
{
	unsigned long	flags;
	int		status = 0;
	unsigned	id;

	spin_lock_irqsave(&gpio_lock, flags);

	for (id = chip->base; id < chip->base + chip->ngpio; id++) {
		if (test_bit(FLAG_REQUESTED, &gpio_desc[id].flags)) {
			status = -EBUSY;
			break;
		}
	}
	if (status == 0) {
		for (id = chip->base; id < chip->base + chip->ngpio; id++)
			gpio_desc[id].chip = NULL;
	}

	spin_unlock_irqrestore(&gpio_lock, flags);

	if (status == 0)
		gpiochip_unexport(chip);

	return status;
}
EXPORT_SYMBOL_GPL(gpiochip_remove);


/* These "optional" allocation calls help prevent drivers from stomping
 * on each other, and help provide better diagnostics in debugfs.
 * They're called even less than the "set direction" calls.
 */
int gpio_request(unsigned gpio, const char *label)
{
	struct gpio_desc	*desc;
	struct gpio_chip	*chip;
	int			status = -EINVAL;
	unsigned long		flags;

	spin_lock_irqsave(&gpio_lock, flags);

	if (!gpio_is_valid(gpio))
		goto done;
	desc = &gpio_desc[gpio];
	chip = desc->chip;
	if (chip == NULL)
		goto done;

	if (!try_module_get(chip->owner))
		goto done;

	/* NOTE:  gpio_request() can be called in early boot,
	 * before IRQs are enabled, for non-sleeping (SOC) GPIOs.
	 */

	if (test_and_set_bit(FLAG_REQUESTED, &desc->flags) == 0) {
		desc_set_label(desc, label ? : "?");
		status = 0;
	} else {
		status = -EBUSY;
		module_put(chip->owner);
		goto done;
	}

	if (chip->request) {
		/* chip->request may sleep */
		spin_unlock_irqrestore(&gpio_lock, flags);
		status = chip->request(chip, gpio - chip->base);
		spin_lock_irqsave(&gpio_lock, flags);

		if (status < 0) {
			desc_set_label(desc, NULL);
			module_put(chip->owner);
			clear_bit(FLAG_REQUESTED, &desc->flags);
		}
	}

done:
	if (status)
		pr_debug("gpio_request: gpio-%d (%s) status %d\n",
			gpio, label ? : "?", status);
	spin_unlock_irqrestore(&gpio_lock, flags);
	return status;
}
EXPORT_SYMBOL_GPL(gpio_request);

void gpio_free(unsigned gpio)
{
	unsigned long		flags;
	struct gpio_desc	*desc;
	struct gpio_chip	*chip;

	might_sleep();

	if (!gpio_is_valid(gpio)) {
		WARN_ON(extra_checks);
		return;
	}

	gpio_unexport(gpio);

	spin_lock_irqsave(&gpio_lock, flags);

	desc = &gpio_desc[gpio];
	chip = desc->chip;
	if (chip && test_bit(FLAG_REQUESTED, &desc->flags)) {
		if (chip->free) {
			spin_unlock_irqrestore(&gpio_lock, flags);
			might_sleep_if(extra_checks && chip->can_sleep);
			chip->free(chip, gpio - chip->base);
			spin_lock_irqsave(&gpio_lock, flags);
		}
		desc_set_label(desc, NULL);
		module_put(desc->chip->owner);
		clear_bit(FLAG_REQUESTED, &desc->flags);
	} else
		WARN_ON(extra_checks);

	spin_unlock_irqrestore(&gpio_lock, flags);
}
EXPORT_SYMBOL_GPL(gpio_free);


/**
 * gpiochip_is_requested - return string iff signal was requested
 * @chip: controller managing the signal
 * @offset: of signal within controller's 0..(ngpio - 1) range
 *
 * Returns NULL if the GPIO is not currently requested, else a string.
 * If debugfs support is enabled, the string returned is the label passed
 * to gpio_request(); otherwise it is a meaningless constant.
 *
 * This function is for use by GPIO controller drivers.  The label can
 * help with diagnostics, and knowing that the signal is used as a GPIO
 * can help avoid accidentally multiplexing it to another controller.
 */
const char *gpiochip_is_requested(struct gpio_chip *chip, unsigned offset)
{
	unsigned gpio = chip->base + offset;

	if (!gpio_is_valid(gpio) || gpio_desc[gpio].chip != chip)
		return NULL;
	if (test_bit(FLAG_REQUESTED, &gpio_desc[gpio].flags) == 0)
		return NULL;
#ifdef CONFIG_DEBUG_FS
	return gpio_desc[gpio].label;
#else
	return "?";
#endif
}
EXPORT_SYMBOL_GPL(gpiochip_is_requested);


/* Drivers MUST set GPIO direction before making get/set calls.  In
 * some cases this is done in early boot, before IRQs are enabled.
 *
 * As a rule these aren't called more than once (except for drivers
 * using the open-drain emulation idiom) so these are natural places
 * to accumulate extra debugging checks.  Note that we can't (yet)
 * rely on gpio_request() having been called beforehand.
 */

int gpio_direction_input(unsigned gpio)
{
	unsigned long		flags;
	struct gpio_chip	*chip;
	struct gpio_desc	*desc = &gpio_desc[gpio];
	int			status = -EINVAL;

	spin_lock_irqsave(&gpio_lock, flags);

	if (!gpio_is_valid(gpio))
		goto fail;
	chip = desc->chip;
	if (!chip || !chip->get || !chip->direction_input)
		goto fail;
	gpio -= chip->base;
	if (gpio >= chip->ngpio)
		goto fail;
	status = gpio_ensure_requested(desc, gpio);
	if (status < 0)
		goto fail;

	/* now we know the gpio is valid and chip won't vanish */

	spin_unlock_irqrestore(&gpio_lock, flags);

	might_sleep_if(extra_checks && chip->can_sleep);

	if (status) {
		status = chip->request(chip, gpio);
		if (status < 0) {
			pr_debug("GPIO-%d: chip request fail, %d\n",
				chip->base + gpio, status);
			/* and it's not available to anyone else ...
			 * gpio_request() is the fully clean solution.
			 */
			goto lose;
		}
	}

	status = chip->direction_input(chip, gpio);
	if (status == 0)
		clear_bit(FLAG_IS_OUT, &desc->flags);
lose:
	return status;
fail:
	spin_unlock_irqrestore(&gpio_lock, flags);
	if (status)
		pr_debug("%s: gpio-%d status %d\n",
			__func__, gpio, status);
	return status;
}
EXPORT_SYMBOL_GPL(gpio_direction_input);

int gpio_direction_output(unsigned gpio, int value)
{
	unsigned long		flags;
	struct gpio_chip	*chip;
	struct gpio_desc	*desc = &gpio_desc[gpio];
	int			status = -EINVAL;

	spin_lock_irqsave(&gpio_lock, flags);

	if (!gpio_is_valid(gpio))
		goto fail;
	chip = desc->chip;
	if (!chip || !chip->set || !chip->direction_output)
		goto fail;
	gpio -= chip->base;
	if (gpio >= chip->ngpio)
		goto fail;
	status = gpio_ensure_requested(desc, gpio);
	if (status < 0)
		goto fail;

	/* now we know the gpio is valid and chip won't vanish */

	spin_unlock_irqrestore(&gpio_lock, flags);

	might_sleep_if(extra_checks && chip->can_sleep);

	if (status) {
		status = chip->request(chip, gpio);
		if (status < 0) {
			pr_debug("GPIO-%d: chip request fail, %d\n",
				chip->base + gpio, status);
			/* and it's not available to anyone else ...
			 * gpio_request() is the fully clean solution.
			 */
			goto lose;
		}
	}

	status = chip->direction_output(chip, gpio, value);
	if (status == 0)
		set_bit(FLAG_IS_OUT, &desc->flags);
lose:
	return status;
fail:
	spin_unlock_irqrestore(&gpio_lock, flags);
	if (status)
		pr_debug("%s: gpio-%d status %d\n",
			__func__, gpio, status);
	return status;
}
EXPORT_SYMBOL_GPL(gpio_direction_output);


/* I/O calls are only valid after configuration completed; the relevant
 * "is this a valid GPIO" error checks should already have been done.
 *
 * "Get" operations are often inlinable as reading a pin value register,
 * and masking the relevant bit in that register.
 *
 * When "set" operations are inlinable, they involve writing that mask to
 * one register to set a low value, or a different register to set it high.
 * Otherwise locking is needed, so there may be little value to inlining.
 *
 *------------------------------------------------------------------------
 *
 * IMPORTANT!!!  The hot paths -- get/set value -- assume that callers
 * have requested the GPIO.  That can include implicit requesting by
 * a direction setting call.  Marking a gpio as requested locks its chip
 * in memory, guaranteeing that these table lookups need no more locking
 * and that gpiochip_remove() will fail.
 *
 * REVISIT when debugging, consider adding some instrumentation to ensure
 * that the GPIO was actually requested.
 */

/**
 * __gpio_get_value() - return a gpio's value
 * @gpio: gpio whose value will be returned
 * Context: any
 *
 * This is used directly or indirectly to implement gpio_get_value().
 * It returns the zero or nonzero value provided by the associated
 * gpio_chip.get() method; or zero if no such method is provided.
 */
int __gpio_get_value(unsigned gpio)
{
	struct gpio_chip	*chip;

	chip = gpio_to_chip(gpio);
	WARN_ON(extra_checks && chip->can_sleep);
	return chip->get ? chip->get(chip, gpio - chip->base) : 0;
}
EXPORT_SYMBOL_GPL(__gpio_get_value);

/**
 * __gpio_set_value() - assign a gpio's value
 * @gpio: gpio whose value will be assigned
 * @value: value to assign
 * Context: any
 *
 * This is used directly or indirectly to implement gpio_set_value().
 * It invokes the associated gpio_chip.set() method.
 */
void __gpio_set_value(unsigned gpio, int value)
{
	struct gpio_chip	*chip;

	chip = gpio_to_chip(gpio);
	WARN_ON(extra_checks && chip->can_sleep);
	chip->set(chip, gpio - chip->base, value);
}
EXPORT_SYMBOL_GPL(__gpio_set_value);

/**
 * __gpio_cansleep() - report whether gpio value access will sleep
 * @gpio: gpio in question
 * Context: any
 *
 * This is used directly or indirectly to implement gpio_cansleep().  It
 * returns nonzero if access reading or writing the GPIO value can sleep.
 */
int __gpio_cansleep(unsigned gpio)
{
	struct gpio_chip	*chip;

	/* only call this on GPIOs that are valid! */
	chip = gpio_to_chip(gpio);

	return chip->can_sleep;
}
EXPORT_SYMBOL_GPL(__gpio_cansleep);

/**
 * __gpio_to_irq() - return the IRQ corresponding to a GPIO
 * @gpio: gpio whose IRQ will be returned (already requested)
 * Context: any
 *
 * This is used directly or indirectly to implement gpio_to_irq().
 * It returns the number of the IRQ signaled by this (input) GPIO,
 * or a negative errno.
 */
int __gpio_to_irq(unsigned gpio)
{
	struct gpio_chip	*chip;

	chip = gpio_to_chip(gpio);
	return chip->to_irq ? chip->to_irq(chip, gpio - chip->base) : -ENXIO;
}
EXPORT_SYMBOL_GPL(__gpio_to_irq);



/* There's no value in making it easy to inline GPIO calls that may sleep.
 * Common examples include ones connected to I2C or SPI chips.
 */

int gpio_get_value_cansleep(unsigned gpio)
{
	struct gpio_chip	*chip;

	might_sleep_if(extra_checks);
	chip = gpio_to_chip(gpio);
	return chip->get ? chip->get(chip, gpio - chip->base) : 0;
}
EXPORT_SYMBOL_GPL(gpio_get_value_cansleep);

void gpio_set_value_cansleep(unsigned gpio, int value)
{
	struct gpio_chip	*chip;

	might_sleep_if(extra_checks);
	chip = gpio_to_chip(gpio);
	chip->set(chip, gpio - chip->base, value);
}
EXPORT_SYMBOL_GPL(gpio_set_value_cansleep);


#ifdef CONFIG_DEBUG_FS

static void gpiolib_dbg_show(struct seq_file *s, struct gpio_chip *chip)
{
	unsigned		i;
	unsigned		gpio = chip->base;
	struct gpio_desc	*gdesc = &gpio_desc[gpio];
	int			is_out;

	for (i = 0; i < chip->ngpio; i++, gpio++, gdesc++) {
		if (!test_bit(FLAG_REQUESTED, &gdesc->flags))
			continue;

		is_out = test_bit(FLAG_IS_OUT, &gdesc->flags);
		seq_printf(s, " gpio-%-3d (%-20.20s) %s %s",
			gpio, gdesc->label,
			is_out ? "out" : "in ",
			chip->get
				? (chip->get(chip, i) ? "hi" : "lo")
				: "?  ");

		if (!is_out) {
			int		irq = gpio_to_irq(gpio);
			struct irq_desc	*desc = irq_to_desc(irq);

			/* This races with request_irq(), set_irq_type(),
			 * and set_irq_wake() ... but those are "rare".
			 *
			 * More significantly, trigger type flags aren't
			 * currently maintained by genirq.
			 */
			if (irq >= 0 && desc->action) {
				char *trigger;

				switch (desc->status & IRQ_TYPE_SENSE_MASK) {
				case IRQ_TYPE_NONE:
					trigger = "(default)";
					break;
				case IRQ_TYPE_EDGE_FALLING:
					trigger = "edge-falling";
					break;
				case IRQ_TYPE_EDGE_RISING:
					trigger = "edge-rising";
					break;
				case IRQ_TYPE_EDGE_BOTH:
					trigger = "edge-both";
					break;
				case IRQ_TYPE_LEVEL_HIGH:
					trigger = "level-high";
					break;
				case IRQ_TYPE_LEVEL_LOW:
					trigger = "level-low";
					break;
				default:
					trigger = "?trigger?";
					break;
				}

				seq_printf(s, " irq-%d %s%s",
					irq, trigger,
					(desc->status & IRQ_WAKEUP)
						? " wakeup" : "");
			}
		}

		seq_printf(s, "\n");
	}
}

static int gpiolib_show(struct seq_file *s, void *unused)
{
	struct gpio_chip	*chip = NULL;
	unsigned		gpio;
	int			started = 0;

	/* REVISIT this isn't locked against gpio_chip removal ... */

	for (gpio = 0; gpio_is_valid(gpio); gpio++) {
		struct device *dev;

		if (chip == gpio_desc[gpio].chip)
			continue;
		chip = gpio_desc[gpio].chip;
		if (!chip)
			continue;

		seq_printf(s, "%sGPIOs %d-%d",
				started ? "\n" : "",
				chip->base, chip->base + chip->ngpio - 1);
		dev = chip->dev;
		if (dev)
			seq_printf(s, ", %s/%s",
				dev->bus ? dev->bus->name : "no-bus",
				dev_name(dev));
		if (chip->label)
			seq_printf(s, ", %s", chip->label);
		if (chip->can_sleep)
			seq_printf(s, ", can sleep");
		seq_printf(s, ":\n");

		started = 1;
		if (chip->dbg_show)
			chip->dbg_show(s, chip);
		else
			gpiolib_dbg_show(s, chip);
	}
	return 0;
}

static int gpiolib_open(struct inode *inode, struct file *file)
{
	return single_open(file, gpiolib_show, NULL);
}

static const struct file_operations gpiolib_operations = {
	.open		= gpiolib_open,
	.read		= seq_read,
	.llseek		= seq_lseek,
	.release	= single_release,
};

static int __init gpiolib_debugfs_init(void)
{
	/* /sys/kernel/debug/gpio */
	(void) debugfs_create_file("gpio", S_IFREG | S_IRUGO,
				NULL, NULL, &gpiolib_operations);
	return 0;
}
subsys_initcall(gpiolib_debugfs_init);

#endif	/* DEBUG_FS */<|MERGE_RESOLUTION|>--- conflicted
+++ resolved
@@ -661,11 +661,7 @@
 
 		dev = device_create(&gpio_class, desc->chip->dev, MKDEV(0, 0),
 				desc, ioname ? ioname : "gpio%d", gpio);
-<<<<<<< HEAD
-		if (dev) {
-=======
 		if (!IS_ERR(dev)) {
->>>>>>> 22763c5c
 			if (direction_may_change)
 				status = sysfs_create_group(&dev->kobj,
 						&gpio_attr_group);
