--- conflicted
+++ resolved
@@ -466,8 +466,6 @@
 If you want to know more exact memory usage, you should use RSS+CACHE(+SWAP)
 value in memory.stat(see 5.2).
 
-<<<<<<< HEAD
-=======
 5.6 numa_stat
 
 This is similar to numa_maps but operates on a per-memcg basis.  This is
@@ -486,7 +484,6 @@
 
 And we have total = file + anon + unevictable.
 
->>>>>>> 56299378
 6. Hierarchy support
 
 The memory controller supports a deep hierarchy and hierarchical accounting.
