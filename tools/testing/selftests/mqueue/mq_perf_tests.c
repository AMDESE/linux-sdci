--- conflicted
+++ resolved
@@ -560,11 +560,7 @@
 			"require root in order to modify\nsystem settings.  "
 			"Exiting.\n");
 
-<<<<<<< HEAD
-	cpus_online = min(MAX_CPUS, sysconf(_SC_NPROCESSORS_ONLN));
-=======
 	cpus_online = MIN(MAX_CPUS, sysconf(_SC_NPROCESSORS_ONLN));
->>>>>>> 88084a3d
 	cpu_set = CPU_ALLOC(cpus_online);
 	if (cpu_set == NULL) {
 		perror("CPU_ALLOC()");
