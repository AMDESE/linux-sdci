/*
 * 2002-10-18  written by Jim Houston jim.houston@ccur.com
 *	Copyright (C) 2002 by Concurrent Computer Corporation
 *	Distributed under the GNU GPL license version 2.
 *
 * Modified by George Anzinger to reuse immediately and to use
 * find bit instructions.  Also removed _irq on spinlocks.
 *
 * Modified by Nadia Derbey to make it RCU safe.
 *
 * Small id to pointer translation service.
 *
 * It uses a radix tree like structure as a sparse array indexed
 * by the id to obtain the pointer.  The bitmap makes allocating
 * a new id quick.
 *
 * You call it to allocate an id (an int) an associate with that id a
 * pointer or what ever, we treat it as a (void *).  You can pass this
 * id to a user for him to pass back at a later time.  You then pass
 * that id to this code and it returns your pointer.

 * You can release ids at any time. When all ids are released, most of
 * the memory is returned (we keep MAX_IDR_FREE) in a local pool so we
 * don't need to go to the memory "store" during an id allocate, just
 * so you don't need to be too concerned about locking and conflicts
 * with the slab allocator.
 */

#ifndef TEST                        // to test in user space...
#include <linux/slab.h>
#include <linux/init.h>
#include <linux/export.h>
#endif
#include <linux/err.h>
#include <linux/string.h>
#include <linux/idr.h>
#include <linux/spinlock.h>
#include <linux/percpu.h>
#include <linux/hardirq.h>

#define MAX_IDR_SHIFT		(sizeof(int) * 8 - 1)
#define MAX_IDR_BIT		(1U << MAX_IDR_SHIFT)

/* Leave the possibility of an incomplete final layer */
#define MAX_IDR_LEVEL ((MAX_IDR_SHIFT + IDR_BITS - 1) / IDR_BITS)

/* Number of id_layer structs to leave in free list */
#define MAX_IDR_FREE (MAX_IDR_LEVEL * 2)

static struct kmem_cache *idr_layer_cache;
static DEFINE_PER_CPU(struct idr_layer *, idr_preload_head);
static DEFINE_PER_CPU(int, idr_preload_cnt);
static DEFINE_SPINLOCK(simple_ida_lock);

/* the maximum ID which can be allocated given idr->layers */
static int idr_max(int layers)
{
	int bits = min_t(int, layers * IDR_BITS, MAX_IDR_SHIFT);

	return (1 << bits) - 1;
}

/*
 * Prefix mask for an idr_layer at @layer.  For layer 0, the prefix mask is
 * all bits except for the lower IDR_BITS.  For layer 1, 2 * IDR_BITS, and
 * so on.
 */
static int idr_layer_prefix_mask(int layer)
{
	return ~idr_max(layer + 1);
}

static struct idr_layer *get_from_free_list(struct idr *idp)
{
	struct idr_layer *p;
	unsigned long flags;

	spin_lock_irqsave(&idp->lock, flags);
	if ((p = idp->id_free)) {
		idp->id_free = p->ary[0];
		idp->id_free_cnt--;
		p->ary[0] = NULL;
	}
	spin_unlock_irqrestore(&idp->lock, flags);
	return(p);
}

/**
 * idr_layer_alloc - allocate a new idr_layer
 * @gfp_mask: allocation mask
 * @layer_idr: optional idr to allocate from
 *
 * If @layer_idr is %NULL, directly allocate one using @gfp_mask or fetch
 * one from the per-cpu preload buffer.  If @layer_idr is not %NULL, fetch
 * an idr_layer from @idr->id_free.
 *
 * @layer_idr is to maintain backward compatibility with the old alloc
 * interface - idr_pre_get() and idr_get_new*() - and will be removed
 * together with per-pool preload buffer.
 */
static struct idr_layer *idr_layer_alloc(gfp_t gfp_mask, struct idr *layer_idr)
{
	struct idr_layer *new;

	/* this is the old path, bypass to get_from_free_list() */
	if (layer_idr)
		return get_from_free_list(layer_idr);

	/* try to allocate directly from kmem_cache */
	new = kmem_cache_zalloc(idr_layer_cache, gfp_mask);
	if (new)
		return new;

	/*
	 * Try to fetch one from the per-cpu preload buffer if in process
	 * context.  See idr_preload() for details.
	 */
	if (in_interrupt())
		return NULL;

	preempt_disable();
	new = __this_cpu_read(idr_preload_head);
	if (new) {
		__this_cpu_write(idr_preload_head, new->ary[0]);
		__this_cpu_dec(idr_preload_cnt);
		new->ary[0] = NULL;
	}
	preempt_enable();
	return new;
}

static void idr_layer_rcu_free(struct rcu_head *head)
{
	struct idr_layer *layer;

	layer = container_of(head, struct idr_layer, rcu_head);
	kmem_cache_free(idr_layer_cache, layer);
}

static inline void free_layer(struct idr *idr, struct idr_layer *p)
{
	if (idr->hint && idr->hint == p)
		RCU_INIT_POINTER(idr->hint, NULL);
	call_rcu(&p->rcu_head, idr_layer_rcu_free);
}

/* only called when idp->lock is held */
static void __move_to_free_list(struct idr *idp, struct idr_layer *p)
{
	p->ary[0] = idp->id_free;
	idp->id_free = p;
	idp->id_free_cnt++;
}

static void move_to_free_list(struct idr *idp, struct idr_layer *p)
{
	unsigned long flags;

	/*
	 * Depends on the return element being zeroed.
	 */
	spin_lock_irqsave(&idp->lock, flags);
	__move_to_free_list(idp, p);
	spin_unlock_irqrestore(&idp->lock, flags);
}

static void idr_mark_full(struct idr_layer **pa, int id)
{
	struct idr_layer *p = pa[0];
	int l = 0;

	__set_bit(id & IDR_MASK, p->bitmap);
	/*
	 * If this layer is full mark the bit in the layer above to
	 * show that this part of the radix tree is full.  This may
	 * complete the layer above and require walking up the radix
	 * tree.
	 */
	while (bitmap_full(p->bitmap, IDR_SIZE)) {
		if (!(p = pa[++l]))
			break;
		id = id >> IDR_BITS;
		__set_bit((id & IDR_MASK), p->bitmap);
	}
}

/**
 * idr_pre_get - reserve resources for idr allocation
 * @idp:	idr handle
 * @gfp_mask:	memory allocation flags
 *
 * This function should be called prior to calling the idr_get_new* functions.
 * It preallocates enough memory to satisfy the worst possible allocation. The
 * caller should pass in GFP_KERNEL if possible.  This of course requires that
 * no spinning locks be held.
 *
 * If the system is REALLY out of memory this function returns %0,
 * otherwise %1.
 */
int idr_pre_get(struct idr *idp, gfp_t gfp_mask)
{
	while (idp->id_free_cnt < MAX_IDR_FREE) {
		struct idr_layer *new;
		new = kmem_cache_zalloc(idr_layer_cache, gfp_mask);
		if (new == NULL)
			return (0);
		move_to_free_list(idp, new);
	}
	return 1;
}
EXPORT_SYMBOL(idr_pre_get);

/**
 * sub_alloc - try to allocate an id without growing the tree depth
 * @idp: idr handle
 * @starting_id: id to start search at
 * @id: pointer to the allocated handle
 * @pa: idr_layer[MAX_IDR_LEVEL] used as backtrack buffer
 * @gfp_mask: allocation mask for idr_layer_alloc()
 * @layer_idr: optional idr passed to idr_layer_alloc()
 *
 * Allocate an id in range [@starting_id, INT_MAX] from @idp without
 * growing its depth.  Returns
 *
 *  the allocated id >= 0 if successful,
 *  -EAGAIN if the tree needs to grow for allocation to succeed,
 *  -ENOSPC if the id space is exhausted,
 *  -ENOMEM if more idr_layers need to be allocated.
 */
static int sub_alloc(struct idr *idp, int *starting_id, struct idr_layer **pa,
		     gfp_t gfp_mask, struct idr *layer_idr)
{
	int n, m, sh;
	struct idr_layer *p, *new;
	int l, id, oid;

	id = *starting_id;
 restart:
	p = idp->top;
	l = idp->layers;
	pa[l--] = NULL;
	while (1) {
		/*
		 * We run around this while until we reach the leaf node...
		 */
		n = (id >> (IDR_BITS*l)) & IDR_MASK;
		m = find_next_zero_bit(p->bitmap, IDR_SIZE, n);
		if (m == IDR_SIZE) {
			/* no space available go back to previous layer. */
			l++;
			oid = id;
			id = (id | ((1 << (IDR_BITS * l)) - 1)) + 1;

			/* if already at the top layer, we need to grow */
			if (id >= 1 << (idp->layers * IDR_BITS)) {
				*starting_id = id;
				return -EAGAIN;
			}
			p = pa[l];
			BUG_ON(!p);

			/* If we need to go up one layer, continue the
			 * loop; otherwise, restart from the top.
			 */
			sh = IDR_BITS * (l + 1);
			if (oid >> sh == id >> sh)
				continue;
			else
				goto restart;
		}
		if (m != n) {
			sh = IDR_BITS*l;
			id = ((id >> sh) ^ n ^ m) << sh;
		}
		if ((id >= MAX_IDR_BIT) || (id < 0))
			return -ENOSPC;
		if (l == 0)
			break;
		/*
		 * Create the layer below if it is missing.
		 */
		if (!p->ary[m]) {
			new = idr_layer_alloc(gfp_mask, layer_idr);
			if (!new)
				return -ENOMEM;
			new->layer = l-1;
			new->prefix = id & idr_layer_prefix_mask(new->layer);
			rcu_assign_pointer(p->ary[m], new);
			p->count++;
		}
		pa[l--] = p;
		p = p->ary[m];
	}

	pa[l] = p;
	return id;
}

static int idr_get_empty_slot(struct idr *idp, int starting_id,
			      struct idr_layer **pa, gfp_t gfp_mask,
			      struct idr *layer_idr)
{
	struct idr_layer *p, *new;
	int layers, v, id;
	unsigned long flags;

	id = starting_id;
build_up:
	p = idp->top;
	layers = idp->layers;
	if (unlikely(!p)) {
		if (!(p = idr_layer_alloc(gfp_mask, layer_idr)))
			return -ENOMEM;
		p->layer = 0;
		layers = 1;
	}
	/*
	 * Add a new layer to the top of the tree if the requested
	 * id is larger than the currently allocated space.
	 */
	while (id > idr_max(layers)) {
		layers++;
		if (!p->count) {
			/* special case: if the tree is currently empty,
			 * then we grow the tree by moving the top node
			 * upwards.
			 */
			p->layer++;
			WARN_ON_ONCE(p->prefix);
			continue;
		}
		if (!(new = idr_layer_alloc(gfp_mask, layer_idr))) {
			/*
			 * The allocation failed.  If we built part of
			 * the structure tear it down.
			 */
			spin_lock_irqsave(&idp->lock, flags);
			for (new = p; p && p != idp->top; new = p) {
				p = p->ary[0];
				new->ary[0] = NULL;
				new->count = 0;
				bitmap_clear(new->bitmap, 0, IDR_SIZE);
				__move_to_free_list(idp, new);
			}
			spin_unlock_irqrestore(&idp->lock, flags);
			return -ENOMEM;
		}
		new->ary[0] = p;
		new->count = 1;
		new->layer = layers-1;
		new->prefix = id & idr_layer_prefix_mask(new->layer);
		if (bitmap_full(p->bitmap, IDR_SIZE))
			__set_bit(0, new->bitmap);
		p = new;
	}
	rcu_assign_pointer(idp->top, p);
	idp->layers = layers;
	v = sub_alloc(idp, &id, pa, gfp_mask, layer_idr);
	if (v == -EAGAIN)
		goto build_up;
	return(v);
}

/*
 * @id and @pa are from a successful allocation from idr_get_empty_slot().
 * Install the user pointer @ptr and mark the slot full.
 */
static void idr_fill_slot(struct idr *idr, void *ptr, int id,
			  struct idr_layer **pa)
{
	/* update hint used for lookup, cleared from free_layer() */
	rcu_assign_pointer(idr->hint, pa[0]);

	rcu_assign_pointer(pa[0]->ary[id & IDR_MASK], (struct idr_layer *)ptr);
	pa[0]->count++;
	idr_mark_full(pa, id);
}

/**
 * idr_get_new_above - allocate new idr entry above or equal to a start id
 * @idp: idr handle
 * @ptr: pointer you want associated with the id
 * @starting_id: id to start search at
 * @id: pointer to the allocated handle
 *
 * This is the allocate id function.  It should be called with any
 * required locks.
 *
 * If allocation from IDR's private freelist fails, idr_get_new_above() will
 * return %-EAGAIN.  The caller should retry the idr_pre_get() call to refill
 * IDR's preallocation and then retry the idr_get_new_above() call.
 *
 * If the idr is full idr_get_new_above() will return %-ENOSPC.
 *
 * @id returns a value in the range @starting_id ... %0x7fffffff
 */
int idr_get_new_above(struct idr *idp, void *ptr, int starting_id, int *id)
{
	struct idr_layer *pa[MAX_IDR_LEVEL + 1];
	int rv;

	rv = idr_get_empty_slot(idp, starting_id, pa, 0, idp);
	if (rv < 0)
		return rv == -ENOMEM ? -EAGAIN : rv;

	idr_fill_slot(idp, ptr, rv, pa);
	*id = rv;
	return 0;
}
EXPORT_SYMBOL(idr_get_new_above);

/**
 * idr_preload - preload for idr_alloc()
 * @gfp_mask: allocation mask to use for preloading
 *
 * Preload per-cpu layer buffer for idr_alloc().  Can only be used from
 * process context and each idr_preload() invocation should be matched with
 * idr_preload_end().  Note that preemption is disabled while preloaded.
 *
 * The first idr_alloc() in the preloaded section can be treated as if it
 * were invoked with @gfp_mask used for preloading.  This allows using more
 * permissive allocation masks for idrs protected by spinlocks.
 *
 * For example, if idr_alloc() below fails, the failure can be treated as
 * if idr_alloc() were called with GFP_KERNEL rather than GFP_NOWAIT.
 *
 *	idr_preload(GFP_KERNEL);
 *	spin_lock(lock);
<<<<<<< HEAD
 *
 *	id = idr_alloc(idr, ptr, start, end, GFP_NOWAIT);
 *
=======
 *
 *	id = idr_alloc(idr, ptr, start, end, GFP_NOWAIT);
 *
>>>>>>> 3da889b6
 *	spin_unlock(lock);
 *	idr_preload_end();
 *	if (id < 0)
 *		error;
 */
void idr_preload(gfp_t gfp_mask)
{
	/*
	 * Consuming preload buffer from non-process context breaks preload
	 * allocation guarantee.  Disallow usage from those contexts.
	 */
	WARN_ON_ONCE(in_interrupt());
	might_sleep_if(gfp_mask & __GFP_WAIT);

	preempt_disable();

	/*
	 * idr_alloc() is likely to succeed w/o full idr_layer buffer and
	 * return value from idr_alloc() needs to be checked for failure
	 * anyway.  Silently give up if allocation fails.  The caller can
	 * treat failures from idr_alloc() as if idr_alloc() were called
	 * with @gfp_mask which should be enough.
	 */
	while (__this_cpu_read(idr_preload_cnt) < MAX_IDR_FREE) {
		struct idr_layer *new;

		preempt_enable();
		new = kmem_cache_zalloc(idr_layer_cache, gfp_mask);
		preempt_disable();
		if (!new)
			break;

		/* link the new one to per-cpu preload list */
		new->ary[0] = __this_cpu_read(idr_preload_head);
		__this_cpu_write(idr_preload_head, new);
		__this_cpu_inc(idr_preload_cnt);
	}
}
EXPORT_SYMBOL(idr_preload);

/**
 * idr_alloc - allocate new idr entry
 * @idr: the (initialized) idr
 * @ptr: pointer to be associated with the new id
 * @start: the minimum id (inclusive)
 * @end: the maximum id (exclusive, <= 0 for max)
 * @gfp_mask: memory allocation flags
 *
 * Allocate an id in [start, end) and associate it with @ptr.  If no ID is
 * available in the specified range, returns -ENOSPC.  On memory allocation
 * failure, returns -ENOMEM.
 *
 * Note that @end is treated as max when <= 0.  This is to always allow
 * using @start + N as @end as long as N is inside integer range.
 *
 * The user is responsible for exclusively synchronizing all operations
 * which may modify @idr.  However, read-only accesses such as idr_find()
 * or iteration can be performed under RCU read lock provided the user
 * destroys @ptr in RCU-safe way after removal from idr.
 */
int idr_alloc(struct idr *idr, void *ptr, int start, int end, gfp_t gfp_mask)
{
	int max = end > 0 ? end - 1 : INT_MAX;	/* inclusive upper limit */
	struct idr_layer *pa[MAX_IDR_LEVEL + 1];
	int id;

	might_sleep_if(gfp_mask & __GFP_WAIT);

	/* sanity checks */
	if (WARN_ON_ONCE(start < 0))
		return -EINVAL;
	if (unlikely(max < start))
		return -ENOSPC;

	/* allocate id */
	id = idr_get_empty_slot(idr, start, pa, gfp_mask, NULL);
	if (unlikely(id < 0))
		return id;
	if (unlikely(id > max))
		return -ENOSPC;

	idr_fill_slot(idr, ptr, id, pa);
	return id;
}
EXPORT_SYMBOL_GPL(idr_alloc);

static void idr_remove_warning(int id)
{
	printk(KERN_WARNING
		"idr_remove called for id=%d which is not allocated.\n", id);
	dump_stack();
}

static void sub_remove(struct idr *idp, int shift, int id)
{
	struct idr_layer *p = idp->top;
	struct idr_layer **pa[MAX_IDR_LEVEL + 1];
	struct idr_layer ***paa = &pa[0];
	struct idr_layer *to_free;
	int n;

	*paa = NULL;
	*++paa = &idp->top;

	while ((shift > 0) && p) {
		n = (id >> shift) & IDR_MASK;
		__clear_bit(n, p->bitmap);
		*++paa = &p->ary[n];
		p = p->ary[n];
		shift -= IDR_BITS;
	}
	n = id & IDR_MASK;
	if (likely(p != NULL && test_bit(n, p->bitmap))) {
		__clear_bit(n, p->bitmap);
		rcu_assign_pointer(p->ary[n], NULL);
		to_free = NULL;
		while(*paa && ! --((**paa)->count)){
			if (to_free)
				free_layer(idp, to_free);
			to_free = **paa;
			**paa-- = NULL;
		}
		if (!*paa)
			idp->layers = 0;
		if (to_free)
			free_layer(idp, to_free);
	} else
		idr_remove_warning(id);
}

/**
 * idr_remove - remove the given id and free its slot
 * @idp: idr handle
 * @id: unique key
 */
void idr_remove(struct idr *idp, int id)
{
	struct idr_layer *p;
	struct idr_layer *to_free;

<<<<<<< HEAD
	/* see comment in idr_find_slowpath() */
	if (WARN_ON_ONCE(id < 0))
=======
	if (id < 0)
>>>>>>> 3da889b6
		return;

	sub_remove(idp, (idp->layers - 1) * IDR_BITS, id);
	if (idp->top && idp->top->count == 1 && (idp->layers > 1) &&
	    idp->top->ary[0]) {
		/*
		 * Single child at leftmost slot: we can shrink the tree.
		 * This level is not needed anymore since when layers are
		 * inserted, they are inserted at the top of the existing
		 * tree.
		 */
		to_free = idp->top;
		p = idp->top->ary[0];
		rcu_assign_pointer(idp->top, p);
		--idp->layers;
		to_free->count = 0;
		bitmap_clear(to_free->bitmap, 0, IDR_SIZE);
		free_layer(idp, to_free);
	}
	while (idp->id_free_cnt >= MAX_IDR_FREE) {
		p = get_from_free_list(idp);
		/*
		 * Note: we don't call the rcu callback here, since the only
		 * layers that fall into the freelist are those that have been
		 * preallocated.
		 */
		kmem_cache_free(idr_layer_cache, p);
	}
	return;
}
EXPORT_SYMBOL(idr_remove);

void __idr_remove_all(struct idr *idp)
{
	int n, id, max;
	int bt_mask;
	struct idr_layer *p;
	struct idr_layer *pa[MAX_IDR_LEVEL + 1];
	struct idr_layer **paa = &pa[0];

	n = idp->layers * IDR_BITS;
	p = idp->top;
	rcu_assign_pointer(idp->top, NULL);
	max = idr_max(idp->layers);

	id = 0;
	while (id >= 0 && id <= max) {
		while (n > IDR_BITS && p) {
			n -= IDR_BITS;
			*paa++ = p;
			p = p->ary[(id >> n) & IDR_MASK];
		}

		bt_mask = id;
		id += 1 << n;
		/* Get the highest bit that the above add changed from 0->1. */
		while (n < fls(id ^ bt_mask)) {
			if (p)
				free_layer(idp, p);
			n += IDR_BITS;
			p = *--paa;
		}
	}
	idp->layers = 0;
}
EXPORT_SYMBOL(__idr_remove_all);

/**
 * idr_destroy - release all cached layers within an idr tree
 * @idp: idr handle
 *
 * Free all id mappings and all idp_layers.  After this function, @idp is
 * completely unused and can be freed / recycled.  The caller is
 * responsible for ensuring that no one else accesses @idp during or after
 * idr_destroy().
 *
 * A typical clean-up sequence for objects stored in an idr tree will use
 * idr_for_each() to free all objects, if necessay, then idr_destroy() to
 * free up the id mappings and cached idr_layers.
 */
void idr_destroy(struct idr *idp)
{
	__idr_remove_all(idp);

	while (idp->id_free_cnt) {
		struct idr_layer *p = get_from_free_list(idp);
		kmem_cache_free(idr_layer_cache, p);
	}
}
EXPORT_SYMBOL(idr_destroy);

void *idr_find_slowpath(struct idr *idp, int id)
{
	int n;
	struct idr_layer *p;

<<<<<<< HEAD
	/*
	 * If @id is negative, idr_find() used to ignore the sign bit and
	 * performed lookup with the rest of bits, which is weird and can
	 * lead to very obscure bugs.  We're now returning NULL for all
	 * negative IDs but just in case somebody was depending on the sign
	 * bit being ignored, let's trigger WARN_ON_ONCE() so that they can
	 * be detected and fixed.  WARN_ON_ONCE() can later be removed.
	 */
	if (WARN_ON_ONCE(id < 0))
=======
	if (id < 0)
>>>>>>> 3da889b6
		return NULL;

	p = rcu_dereference_raw(idp->top);
	if (!p)
		return NULL;
	n = (p->layer+1) * IDR_BITS;

	if (id > idr_max(p->layer + 1))
		return NULL;
	BUG_ON(n == 0);

	while (n > 0 && p) {
		n -= IDR_BITS;
		BUG_ON(n != p->layer*IDR_BITS);
		p = rcu_dereference_raw(p->ary[(id >> n) & IDR_MASK]);
	}
	return((void *)p);
}
EXPORT_SYMBOL(idr_find_slowpath);

/**
 * idr_for_each - iterate through all stored pointers
 * @idp: idr handle
 * @fn: function to be called for each pointer
 * @data: data passed back to callback function
 *
 * Iterate over the pointers registered with the given idr.  The
 * callback function will be called for each pointer currently
 * registered, passing the id, the pointer and the data pointer passed
 * to this function.  It is not safe to modify the idr tree while in
 * the callback, so functions such as idr_get_new and idr_remove are
 * not allowed.
 *
 * We check the return of @fn each time. If it returns anything other
 * than %0, we break out and return that value.
 *
 * The caller must serialize idr_for_each() vs idr_get_new() and idr_remove().
 */
int idr_for_each(struct idr *idp,
		 int (*fn)(int id, void *p, void *data), void *data)
{
	int n, id, max, error = 0;
	struct idr_layer *p;
	struct idr_layer *pa[MAX_IDR_LEVEL + 1];
	struct idr_layer **paa = &pa[0];

	n = idp->layers * IDR_BITS;
	p = rcu_dereference_raw(idp->top);
	max = idr_max(idp->layers);

	id = 0;
	while (id >= 0 && id <= max) {
		while (n > 0 && p) {
			n -= IDR_BITS;
			*paa++ = p;
			p = rcu_dereference_raw(p->ary[(id >> n) & IDR_MASK]);
		}

		if (p) {
			error = fn(id, (void *)p, data);
			if (error)
				break;
		}

		id += 1 << n;
		while (n < fls(id)) {
			n += IDR_BITS;
			p = *--paa;
		}
	}

	return error;
}
EXPORT_SYMBOL(idr_for_each);

/**
 * idr_get_next - lookup next object of id to given id.
 * @idp: idr handle
 * @nextidp:  pointer to lookup key
 *
 * Returns pointer to registered object with id, which is next number to
 * given id. After being looked up, *@nextidp will be updated for the next
 * iteration.
 *
 * This function can be called under rcu_read_lock(), given that the leaf
 * pointers lifetimes are correctly managed.
 */
void *idr_get_next(struct idr *idp, int *nextidp)
{
	struct idr_layer *p, *pa[MAX_IDR_LEVEL + 1];
	struct idr_layer **paa = &pa[0];
	int id = *nextidp;
	int n, max;

	/* find first ent */
	p = rcu_dereference_raw(idp->top);
	if (!p)
		return NULL;
	n = (p->layer + 1) * IDR_BITS;
	max = idr_max(p->layer + 1);

	while (id >= 0 && id <= max) {
		while (n > 0 && p) {
			n -= IDR_BITS;
			*paa++ = p;
			p = rcu_dereference_raw(p->ary[(id >> n) & IDR_MASK]);
		}

		if (p) {
			*nextidp = id;
			return p;
		}

		/*
		 * Proceed to the next layer at the current level.  Unlike
		 * idr_for_each(), @id isn't guaranteed to be aligned to
		 * layer boundary at this point and adding 1 << n may
		 * incorrectly skip IDs.  Make sure we jump to the
		 * beginning of the next layer using round_up().
		 */
		id = round_up(id + 1, 1 << n);
		while (n < fls(id)) {
			n += IDR_BITS;
			p = *--paa;
		}
	}
	return NULL;
}
EXPORT_SYMBOL(idr_get_next);


/**
 * idr_replace - replace pointer for given id
 * @idp: idr handle
 * @ptr: pointer you want associated with the id
 * @id: lookup key
 *
 * Replace the pointer registered with an id and return the old value.
 * A %-ENOENT return indicates that @id was not found.
 * A %-EINVAL return indicates that @id was not within valid constraints.
 *
 * The caller must serialize with writers.
 */
void *idr_replace(struct idr *idp, void *ptr, int id)
{
	int n;
	struct idr_layer *p, *old_p;

<<<<<<< HEAD
	/* see comment in idr_find_slowpath() */
	if (WARN_ON_ONCE(id < 0))
=======
	if (id < 0)
>>>>>>> 3da889b6
		return ERR_PTR(-EINVAL);

	p = idp->top;
	if (!p)
		return ERR_PTR(-EINVAL);

	n = (p->layer+1) * IDR_BITS;

	if (id >= (1 << n))
		return ERR_PTR(-EINVAL);

	n -= IDR_BITS;
	while ((n > 0) && p) {
		p = p->ary[(id >> n) & IDR_MASK];
		n -= IDR_BITS;
	}

	n = id & IDR_MASK;
	if (unlikely(p == NULL || !test_bit(n, p->bitmap)))
		return ERR_PTR(-ENOENT);

	old_p = p->ary[n];
	rcu_assign_pointer(p->ary[n], ptr);

	return old_p;
}
EXPORT_SYMBOL(idr_replace);

void __init idr_init_cache(void)
{
	idr_layer_cache = kmem_cache_create("idr_layer_cache",
				sizeof(struct idr_layer), 0, SLAB_PANIC, NULL);
}

/**
 * idr_init - initialize idr handle
 * @idp:	idr handle
 *
 * This function is use to set up the handle (@idp) that you will pass
 * to the rest of the functions.
 */
void idr_init(struct idr *idp)
{
	memset(idp, 0, sizeof(struct idr));
	spin_lock_init(&idp->lock);
}
EXPORT_SYMBOL(idr_init);


/**
 * DOC: IDA description
 * IDA - IDR based ID allocator
 *
 * This is id allocator without id -> pointer translation.  Memory
 * usage is much lower than full blown idr because each id only
 * occupies a bit.  ida uses a custom leaf node which contains
 * IDA_BITMAP_BITS slots.
 *
 * 2007-04-25  written by Tejun Heo <htejun@gmail.com>
 */

static void free_bitmap(struct ida *ida, struct ida_bitmap *bitmap)
{
	unsigned long flags;

	if (!ida->free_bitmap) {
		spin_lock_irqsave(&ida->idr.lock, flags);
		if (!ida->free_bitmap) {
			ida->free_bitmap = bitmap;
			bitmap = NULL;
		}
		spin_unlock_irqrestore(&ida->idr.lock, flags);
	}

	kfree(bitmap);
}

/**
 * ida_pre_get - reserve resources for ida allocation
 * @ida:	ida handle
 * @gfp_mask:	memory allocation flag
 *
 * This function should be called prior to locking and calling the
 * following function.  It preallocates enough memory to satisfy the
 * worst possible allocation.
 *
 * If the system is REALLY out of memory this function returns %0,
 * otherwise %1.
 */
int ida_pre_get(struct ida *ida, gfp_t gfp_mask)
{
	/* allocate idr_layers */
	if (!idr_pre_get(&ida->idr, gfp_mask))
		return 0;

	/* allocate free_bitmap */
	if (!ida->free_bitmap) {
		struct ida_bitmap *bitmap;

		bitmap = kmalloc(sizeof(struct ida_bitmap), gfp_mask);
		if (!bitmap)
			return 0;

		free_bitmap(ida, bitmap);
	}

	return 1;
}
EXPORT_SYMBOL(ida_pre_get);

/**
 * ida_get_new_above - allocate new ID above or equal to a start id
 * @ida:	ida handle
 * @starting_id: id to start search at
 * @p_id:	pointer to the allocated handle
 *
 * Allocate new ID above or equal to @starting_id.  It should be called
 * with any required locks.
 *
 * If memory is required, it will return %-EAGAIN, you should unlock
 * and go back to the ida_pre_get() call.  If the ida is full, it will
 * return %-ENOSPC.
 *
 * @p_id returns a value in the range @starting_id ... %0x7fffffff.
 */
int ida_get_new_above(struct ida *ida, int starting_id, int *p_id)
{
	struct idr_layer *pa[MAX_IDR_LEVEL + 1];
	struct ida_bitmap *bitmap;
	unsigned long flags;
	int idr_id = starting_id / IDA_BITMAP_BITS;
	int offset = starting_id % IDA_BITMAP_BITS;
	int t, id;

 restart:
	/* get vacant slot */
	t = idr_get_empty_slot(&ida->idr, idr_id, pa, 0, &ida->idr);
	if (t < 0)
		return t == -ENOMEM ? -EAGAIN : t;

	if (t * IDA_BITMAP_BITS >= MAX_IDR_BIT)
		return -ENOSPC;

	if (t != idr_id)
		offset = 0;
	idr_id = t;

	/* if bitmap isn't there, create a new one */
	bitmap = (void *)pa[0]->ary[idr_id & IDR_MASK];
	if (!bitmap) {
		spin_lock_irqsave(&ida->idr.lock, flags);
		bitmap = ida->free_bitmap;
		ida->free_bitmap = NULL;
		spin_unlock_irqrestore(&ida->idr.lock, flags);

		if (!bitmap)
			return -EAGAIN;

		memset(bitmap, 0, sizeof(struct ida_bitmap));
		rcu_assign_pointer(pa[0]->ary[idr_id & IDR_MASK],
				(void *)bitmap);
		pa[0]->count++;
	}

	/* lookup for empty slot */
	t = find_next_zero_bit(bitmap->bitmap, IDA_BITMAP_BITS, offset);
	if (t == IDA_BITMAP_BITS) {
		/* no empty slot after offset, continue to the next chunk */
		idr_id++;
		offset = 0;
		goto restart;
	}

	id = idr_id * IDA_BITMAP_BITS + t;
	if (id >= MAX_IDR_BIT)
		return -ENOSPC;

	__set_bit(t, bitmap->bitmap);
	if (++bitmap->nr_busy == IDA_BITMAP_BITS)
		idr_mark_full(pa, idr_id);

	*p_id = id;

	/* Each leaf node can handle nearly a thousand slots and the
	 * whole idea of ida is to have small memory foot print.
	 * Throw away extra resources one by one after each successful
	 * allocation.
	 */
	if (ida->idr.id_free_cnt || ida->free_bitmap) {
		struct idr_layer *p = get_from_free_list(&ida->idr);
		if (p)
			kmem_cache_free(idr_layer_cache, p);
	}

	return 0;
}
EXPORT_SYMBOL(ida_get_new_above);

/**
 * ida_remove - remove the given ID
 * @ida:	ida handle
 * @id:		ID to free
 */
void ida_remove(struct ida *ida, int id)
{
	struct idr_layer *p = ida->idr.top;
	int shift = (ida->idr.layers - 1) * IDR_BITS;
	int idr_id = id / IDA_BITMAP_BITS;
	int offset = id % IDA_BITMAP_BITS;
	int n;
	struct ida_bitmap *bitmap;

	/* clear full bits while looking up the leaf idr_layer */
	while ((shift > 0) && p) {
		n = (idr_id >> shift) & IDR_MASK;
		__clear_bit(n, p->bitmap);
		p = p->ary[n];
		shift -= IDR_BITS;
	}

	if (p == NULL)
		goto err;

	n = idr_id & IDR_MASK;
	__clear_bit(n, p->bitmap);

	bitmap = (void *)p->ary[n];
	if (!test_bit(offset, bitmap->bitmap))
		goto err;

	/* update bitmap and remove it if empty */
	__clear_bit(offset, bitmap->bitmap);
	if (--bitmap->nr_busy == 0) {
		__set_bit(n, p->bitmap);	/* to please idr_remove() */
		idr_remove(&ida->idr, idr_id);
		free_bitmap(ida, bitmap);
	}

	return;

 err:
	printk(KERN_WARNING
	       "ida_remove called for id=%d which is not allocated.\n", id);
}
EXPORT_SYMBOL(ida_remove);

/**
 * ida_destroy - release all cached layers within an ida tree
 * @ida:		ida handle
 */
void ida_destroy(struct ida *ida)
{
	idr_destroy(&ida->idr);
	kfree(ida->free_bitmap);
}
EXPORT_SYMBOL(ida_destroy);

/**
 * ida_simple_get - get a new id.
 * @ida: the (initialized) ida.
 * @start: the minimum id (inclusive, < 0x8000000)
 * @end: the maximum id (exclusive, < 0x8000000 or 0)
 * @gfp_mask: memory allocation flags
 *
 * Allocates an id in the range start <= id < end, or returns -ENOSPC.
 * On memory allocation failure, returns -ENOMEM.
 *
 * Use ida_simple_remove() to get rid of an id.
 */
int ida_simple_get(struct ida *ida, unsigned int start, unsigned int end,
		   gfp_t gfp_mask)
{
	int ret, id;
	unsigned int max;
	unsigned long flags;

	BUG_ON((int)start < 0);
	BUG_ON((int)end < 0);

	if (end == 0)
		max = 0x80000000;
	else {
		BUG_ON(end < start);
		max = end - 1;
	}

again:
	if (!ida_pre_get(ida, gfp_mask))
		return -ENOMEM;

	spin_lock_irqsave(&simple_ida_lock, flags);
	ret = ida_get_new_above(ida, start, &id);
	if (!ret) {
		if (id > max) {
			ida_remove(ida, id);
			ret = -ENOSPC;
		} else {
			ret = id;
		}
	}
	spin_unlock_irqrestore(&simple_ida_lock, flags);

	if (unlikely(ret == -EAGAIN))
		goto again;

	return ret;
}
EXPORT_SYMBOL(ida_simple_get);

/**
 * ida_simple_remove - remove an allocated id.
 * @ida: the (initialized) ida.
 * @id: the id returned by ida_simple_get.
 */
void ida_simple_remove(struct ida *ida, unsigned int id)
{
	unsigned long flags;

	BUG_ON((int)id < 0);
	spin_lock_irqsave(&simple_ida_lock, flags);
	ida_remove(ida, id);
	spin_unlock_irqrestore(&simple_ida_lock, flags);
}
EXPORT_SYMBOL(ida_simple_remove);

/**
 * ida_init - initialize ida handle
 * @ida:	ida handle
 *
 * This function is use to set up the handle (@ida) that you will pass
 * to the rest of the functions.
 */
void ida_init(struct ida *ida)
{
	memset(ida, 0, sizeof(struct ida));
	idr_init(&ida->idr);

}
EXPORT_SYMBOL(ida_init);<|MERGE_RESOLUTION|>--- conflicted
+++ resolved
@@ -426,15 +426,9 @@
  *
  *	idr_preload(GFP_KERNEL);
  *	spin_lock(lock);
-<<<<<<< HEAD
  *
  *	id = idr_alloc(idr, ptr, start, end, GFP_NOWAIT);
  *
-=======
- *
- *	id = idr_alloc(idr, ptr, start, end, GFP_NOWAIT);
- *
->>>>>>> 3da889b6
  *	spin_unlock(lock);
  *	idr_preload_end();
  *	if (id < 0)
@@ -575,12 +569,7 @@
 	struct idr_layer *p;
 	struct idr_layer *to_free;
 
-<<<<<<< HEAD
-	/* see comment in idr_find_slowpath() */
-	if (WARN_ON_ONCE(id < 0))
-=======
 	if (id < 0)
->>>>>>> 3da889b6
 		return;
 
 	sub_remove(idp, (idp->layers - 1) * IDR_BITS, id);
@@ -677,19 +666,7 @@
 	int n;
 	struct idr_layer *p;
 
-<<<<<<< HEAD
-	/*
-	 * If @id is negative, idr_find() used to ignore the sign bit and
-	 * performed lookup with the rest of bits, which is weird and can
-	 * lead to very obscure bugs.  We're now returning NULL for all
-	 * negative IDs but just in case somebody was depending on the sign
-	 * bit being ignored, let's trigger WARN_ON_ONCE() so that they can
-	 * be detected and fixed.  WARN_ON_ONCE() can later be removed.
-	 */
-	if (WARN_ON_ONCE(id < 0))
-=======
 	if (id < 0)
->>>>>>> 3da889b6
 		return NULL;
 
 	p = rcu_dereference_raw(idp->top);
@@ -838,12 +815,7 @@
 	int n;
 	struct idr_layer *p, *old_p;
 
-<<<<<<< HEAD
-	/* see comment in idr_find_slowpath() */
-	if (WARN_ON_ONCE(id < 0))
-=======
 	if (id < 0)
->>>>>>> 3da889b6
 		return ERR_PTR(-EINVAL);
 
 	p = idp->top;
