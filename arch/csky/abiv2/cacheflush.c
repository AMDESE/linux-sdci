// SPDX-License-Identifier: GPL-2.0
// Copyright (C) 2018 Hangzhou C-SKY Microsystems co.,ltd.

#include <linux/cache.h>
#include <linux/highmem.h>
#include <linux/mm.h>
#include <asm/cache.h>
#include <asm/tlbflush.h>

void update_mmu_cache_range(struct vm_fault *vmf, struct vm_area_struct *vma,
		unsigned long address, pte_t *pte, unsigned int nr)
{
	unsigned long pfn = pte_pfn(*pte);
	struct folio *folio;
	unsigned int i;

	flush_tlb_page(vma, address);

	if (!pfn_valid(pfn))
		return;

	folio = page_folio(pfn_to_page(pfn));

	if (test_and_set_bit(PG_dcache_clean, &folio->flags))
		return;

<<<<<<< HEAD
	addr = (unsigned long) kmap_atomic(page);

	icache_inv_range(address, address + PAGE_SIZE);
	dcache_wb_range(addr, addr + PAGE_SIZE);

	kunmap_atomic((void *) addr);
=======
	for (i = 0; i < folio_nr_pages(folio); i++) {
		unsigned long addr = (unsigned long) kmap_local_folio(folio,
								i * PAGE_SIZE);

		dcache_wb_range(addr, addr + PAGE_SIZE);
		if (vma->vm_flags & VM_EXEC)
			icache_inv_range(addr, addr + PAGE_SIZE);
		kunmap_local((void *) addr);
	}
>>>>>>> 52ae298e
}

void flush_icache_deferred(struct mm_struct *mm)
{
	unsigned int cpu = smp_processor_id();
	cpumask_t *mask = &mm->context.icache_stale_mask;

	if (cpumask_test_cpu(cpu, mask)) {
		cpumask_clear_cpu(cpu, mask);
		/*
		 * Ensure the remote hart's writes are visible to this hart.
		 * This pairs with a barrier in flush_icache_mm.
		 */
		smp_mb();
		local_icache_inv_all(NULL);
	}
}

void flush_icache_mm_range(struct mm_struct *mm,
		unsigned long start, unsigned long end)
{
	unsigned int cpu;
	cpumask_t others, *mask;

	preempt_disable();

#ifdef CONFIG_CPU_HAS_ICACHE_INS
	if (mm == current->mm) {
		icache_inv_range(start, end);
		preempt_enable();
		return;
	}
#endif

	/* Mark every hart's icache as needing a flush for this MM. */
	mask = &mm->context.icache_stale_mask;
	cpumask_setall(mask);

	/* Flush this hart's I$ now, and mark it as flushed. */
	cpu = smp_processor_id();
	cpumask_clear_cpu(cpu, mask);
	local_icache_inv_all(NULL);

	/*
	 * Flush the I$ of other harts concurrently executing, and mark them as
	 * flushed.
	 */
	cpumask_andnot(&others, mm_cpumask(mm), cpumask_of(cpu));

	if (mm != current->active_mm || !cpumask_empty(&others)) {
		on_each_cpu_mask(&others, local_icache_inv_all, NULL, 1);
		cpumask_clear(mask);
	}

	preempt_enable();
}<|MERGE_RESOLUTION|>--- conflicted
+++ resolved
@@ -24,14 +24,7 @@
 	if (test_and_set_bit(PG_dcache_clean, &folio->flags))
 		return;
 
-<<<<<<< HEAD
-	addr = (unsigned long) kmap_atomic(page);
-
-	icache_inv_range(address, address + PAGE_SIZE);
-	dcache_wb_range(addr, addr + PAGE_SIZE);
-
-	kunmap_atomic((void *) addr);
-=======
+	icache_inv_range(address, address + nr*PAGE_SIZE);
 	for (i = 0; i < folio_nr_pages(folio); i++) {
 		unsigned long addr = (unsigned long) kmap_local_folio(folio,
 								i * PAGE_SIZE);
@@ -41,7 +34,6 @@
 			icache_inv_range(addr, addr + PAGE_SIZE);
 		kunmap_local((void *) addr);
 	}
->>>>>>> 52ae298e
 }
 
 void flush_icache_deferred(struct mm_struct *mm)
