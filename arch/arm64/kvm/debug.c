--- conflicted
+++ resolved
@@ -142,17 +142,7 @@
  * @vcpu:	the vcpu pointer
  *
  * This is called before each entry into the hypervisor to setup any
-<<<<<<< HEAD
- * debug related registers. Currently this just ensures we will trap
- * access to:
- *  - Performance monitors (MDCR_EL2_TPM/MDCR_EL2_TPMCR)
- *  - Debug ROM Address (MDCR_EL2_TDRA)
- *  - OS related registers (MDCR_EL2_TDOSA)
- *  - Statistical profiler (MDCR_EL2_TPMS/MDCR_EL2_E2PB)
- *  - Self-hosted Trace Filter controls (MDCR_EL2_TTRF)
-=======
  * debug related registers.
->>>>>>> 3bf0fcd7
  *
  * Additionally, KVM only traps guest accesses to the debug registers if
  * the guest is not actively using them (see the KVM_ARM64_DEBUG_DIRTY
@@ -168,21 +158,7 @@
 
 	trace_kvm_arm_setup_debug(vcpu, vcpu->guest_debug);
 
-<<<<<<< HEAD
-	/*
-	 * This also clears MDCR_EL2_E2PB_MASK to disable guest access
-	 * to the profiling buffer.
-	 */
-	vcpu->arch.mdcr_el2 = __this_cpu_read(mdcr_el2) & MDCR_EL2_HPMN_MASK;
-	vcpu->arch.mdcr_el2 |= (MDCR_EL2_TPM |
-				MDCR_EL2_TPMS |
-				MDCR_EL2_TTRF |
-				MDCR_EL2_TPMCR |
-				MDCR_EL2_TDRA |
-				MDCR_EL2_TDOSA);
-=======
 	kvm_arm_setup_mdcr_el2(vcpu);
->>>>>>> 3bf0fcd7
 
 	/* Is Guest debugging in effect? */
 	if (vcpu->guest_debug) {
