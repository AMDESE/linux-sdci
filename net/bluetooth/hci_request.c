--- conflicted
+++ resolved
@@ -975,28 +975,6 @@
 	hci_req_start_scan(req, LE_SCAN_PASSIVE, interval, window,
 			   own_addr_type, filter_policy, filter_dup,
 			   addr_resolv);
-<<<<<<< HEAD
-}
-
-static bool adv_instance_is_scannable(struct hci_dev *hdev, u8 instance)
-{
-	struct adv_info *adv_instance;
-
-	/* Instance 0x00 always set local name */
-	if (instance == 0x00)
-		return true;
-
-	adv_instance = hci_find_adv_instance(hdev, instance);
-	if (!adv_instance)
-		return false;
-
-	if (adv_instance->flags & MGMT_ADV_FLAG_APPEARANCE ||
-	    adv_instance->flags & MGMT_ADV_FLAG_LOCAL_NAME)
-		return true;
-
-	return adv_instance->scan_rsp_len ? true : false;
-=======
->>>>>>> df0cc57e
 }
 
 static void hci_req_clear_event_filter(struct hci_request *req)
@@ -1459,15 +1437,7 @@
 
 		memset(&pdu, 0, sizeof(pdu));
 
-<<<<<<< HEAD
-		if (instance)
-			len = create_instance_scan_rsp_data(hdev, instance,
-							    pdu.data);
-		else
-			len = create_default_scan_rsp_data(hdev, pdu.data);
-=======
 		len = eir_create_scan_rsp(hdev, instance, pdu.data);
->>>>>>> df0cc57e
 
 		if (hdev->scan_rsp_data_len == len &&
 		    !memcmp(pdu.data, hdev->scan_rsp_data, len))
@@ -1519,11 +1489,7 @@
 
 		memset(&pdu, 0, sizeof(pdu));
 
-<<<<<<< HEAD
-		len = create_instance_adv_data(hdev, instance, pdu.data);
-=======
 		len = eir_create_adv_data(hdev, instance, pdu.data);
->>>>>>> df0cc57e
 
 		/* There's nothing to do if the data hasn't changed */
 		if (hdev->adv_data_len == len &&
