--- conflicted
+++ resolved
@@ -781,15 +781,10 @@
 	 * temp wasn't moved before copy up completion or cleanup.
 	 */
 	ovl_start_write(c->dentry);
-<<<<<<< HEAD
-	if (lock_rename(c->workdir, c->destdir) != NULL ||
-	    temp->d_parent != c->workdir) {
+	trap = lock_rename(c->workdir, c->destdir);
+	if (trap || temp->d_parent != c->workdir) {
 		/* temp or workdir moved underneath us? abort without cleanup */
 		dput(temp);
-=======
-	trap = lock_rename(c->workdir, c->destdir);
-	if (trap || temp->d_parent != c->workdir) {
->>>>>>> a8b00268
 		err = -EIO;
 		if (IS_ERR(trap))
 			goto out;
