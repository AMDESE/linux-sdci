/*
 * Copyright (c) 2000-2002,2005 Silicon Graphics, Inc.
 * All Rights Reserved.
 *
 * This program is free software; you can redistribute it and/or
 * modify it under the terms of the GNU General Public License as
 * published by the Free Software Foundation.
 *
 * This program is distributed in the hope that it would be useful,
 * but WITHOUT ANY WARRANTY; without even the implied warranty of
 * MERCHANTABILITY or FITNESS FOR A PARTICULAR PURPOSE.  See the
 * GNU General Public License for more details.
 *
 * You should have received a copy of the GNU General Public License
 * along with this program; if not, write the Free Software Foundation,
 * Inc.,  51 Franklin St, Fifth Floor, Boston, MA  02110-1301  USA
 */
#include "xfs.h"
#include "xfs_fs.h"
#include "xfs_format.h"
#include "xfs_log_format.h"
#include "xfs_trans_resv.h"
#include "xfs_mount.h"
#include "xfs_inode.h"
#include "xfs_trans.h"
#include "xfs_inode_item.h"
#include "xfs_error.h"
#include "xfs_trace.h"
#include "xfs_trans_priv.h"
#include "xfs_buf_item.h"
#include "xfs_log.h"


kmem_zone_t	*xfs_ili_zone;		/* inode log item zone */

static inline struct xfs_inode_log_item *INODE_ITEM(struct xfs_log_item *lip)
{
	return container_of(lip, struct xfs_inode_log_item, ili_item);
}

STATIC void
xfs_inode_item_data_fork_size(
	struct xfs_inode_log_item *iip,
	int			*nvecs,
	int			*nbytes)
{
	struct xfs_inode	*ip = iip->ili_inode;

	switch (ip->i_d.di_format) {
	case XFS_DINODE_FMT_EXTENTS:
		if ((iip->ili_fields & XFS_ILOG_DEXT) &&
		    ip->i_d.di_nextents > 0 &&
		    ip->i_df.if_bytes > 0) {
			/* worst case, doesn't subtract delalloc extents */
			*nbytes += XFS_IFORK_DSIZE(ip);
			*nvecs += 1;
		}
		break;
	case XFS_DINODE_FMT_BTREE:
		if ((iip->ili_fields & XFS_ILOG_DBROOT) &&
		    ip->i_df.if_broot_bytes > 0) {
			*nbytes += ip->i_df.if_broot_bytes;
			*nvecs += 1;
		}
		break;
	case XFS_DINODE_FMT_LOCAL:
		if ((iip->ili_fields & XFS_ILOG_DDATA) &&
		    ip->i_df.if_bytes > 0) {
			*nbytes += roundup(ip->i_df.if_bytes, 4);
			*nvecs += 1;
		}
		break;

	case XFS_DINODE_FMT_DEV:
	case XFS_DINODE_FMT_UUID:
		break;
	default:
		ASSERT(0);
		break;
	}
}

STATIC void
xfs_inode_item_attr_fork_size(
	struct xfs_inode_log_item *iip,
	int			*nvecs,
	int			*nbytes)
{
	struct xfs_inode	*ip = iip->ili_inode;

	switch (ip->i_d.di_aformat) {
	case XFS_DINODE_FMT_EXTENTS:
		if ((iip->ili_fields & XFS_ILOG_AEXT) &&
		    ip->i_d.di_anextents > 0 &&
		    ip->i_afp->if_bytes > 0) {
			/* worst case, doesn't subtract unused space */
			*nbytes += XFS_IFORK_ASIZE(ip);
			*nvecs += 1;
		}
		break;
	case XFS_DINODE_FMT_BTREE:
		if ((iip->ili_fields & XFS_ILOG_ABROOT) &&
		    ip->i_afp->if_broot_bytes > 0) {
			*nbytes += ip->i_afp->if_broot_bytes;
			*nvecs += 1;
		}
		break;
	case XFS_DINODE_FMT_LOCAL:
		if ((iip->ili_fields & XFS_ILOG_ADATA) &&
		    ip->i_afp->if_bytes > 0) {
			*nbytes += roundup(ip->i_afp->if_bytes, 4);
			*nvecs += 1;
		}
		break;
	default:
		ASSERT(0);
		break;
	}
}

/*
 * This returns the number of iovecs needed to log the given inode item.
 *
 * We need one iovec for the inode log format structure, one for the
 * inode core, and possibly one for the inode data/extents/b-tree root
 * and one for the inode attribute data/extents/b-tree root.
 */
STATIC void
xfs_inode_item_size(
	struct xfs_log_item	*lip,
	int			*nvecs,
	int			*nbytes)
{
	struct xfs_inode_log_item *iip = INODE_ITEM(lip);
	struct xfs_inode	*ip = iip->ili_inode;

	*nvecs += 2;
	*nbytes += sizeof(struct xfs_inode_log_format) +
		   xfs_log_dinode_size(ip->i_d.di_version);

	xfs_inode_item_data_fork_size(iip, nvecs, nbytes);
	if (XFS_IFORK_Q(ip))
		xfs_inode_item_attr_fork_size(iip, nvecs, nbytes);
}

STATIC void
xfs_inode_item_format_data_fork(
	struct xfs_inode_log_item *iip,
	struct xfs_inode_log_format *ilf,
	struct xfs_log_vec	*lv,
	struct xfs_log_iovec	**vecp)
{
	struct xfs_inode	*ip = iip->ili_inode;
	size_t			data_bytes;

	switch (ip->i_d.di_format) {
	case XFS_DINODE_FMT_EXTENTS:
		iip->ili_fields &=
			~(XFS_ILOG_DDATA | XFS_ILOG_DBROOT |
			  XFS_ILOG_DEV | XFS_ILOG_UUID);

		if ((iip->ili_fields & XFS_ILOG_DEXT) &&
		    ip->i_d.di_nextents > 0 &&
		    ip->i_df.if_bytes > 0) {
			struct xfs_bmbt_rec *p;

			ASSERT(ip->i_df.if_u1.if_extents != NULL);
			ASSERT(xfs_iext_count(&ip->i_df) > 0);

			p = xlog_prepare_iovec(lv, vecp, XLOG_REG_TYPE_IEXT);
			data_bytes = xfs_iextents_copy(ip, p, XFS_DATA_FORK);
			xlog_finish_iovec(lv, *vecp, data_bytes);

			ASSERT(data_bytes <= ip->i_df.if_bytes);

			ilf->ilf_dsize = data_bytes;
			ilf->ilf_size++;
		} else {
			iip->ili_fields &= ~XFS_ILOG_DEXT;
		}
		break;
	case XFS_DINODE_FMT_BTREE:
		iip->ili_fields &=
			~(XFS_ILOG_DDATA | XFS_ILOG_DEXT |
			  XFS_ILOG_DEV | XFS_ILOG_UUID);

		if ((iip->ili_fields & XFS_ILOG_DBROOT) &&
		    ip->i_df.if_broot_bytes > 0) {
			ASSERT(ip->i_df.if_broot != NULL);
			xlog_copy_iovec(lv, vecp, XLOG_REG_TYPE_IBROOT,
					ip->i_df.if_broot,
					ip->i_df.if_broot_bytes);
			ilf->ilf_dsize = ip->i_df.if_broot_bytes;
			ilf->ilf_size++;
		} else {
			ASSERT(!(iip->ili_fields &
				 XFS_ILOG_DBROOT));
			iip->ili_fields &= ~XFS_ILOG_DBROOT;
		}
		break;
	case XFS_DINODE_FMT_LOCAL:
		iip->ili_fields &=
			~(XFS_ILOG_DEXT | XFS_ILOG_DBROOT |
			  XFS_ILOG_DEV | XFS_ILOG_UUID);
		if ((iip->ili_fields & XFS_ILOG_DDATA) &&
		    ip->i_df.if_bytes > 0) {
			/*
			 * Round i_bytes up to a word boundary.
			 * The underlying memory is guaranteed to
			 * to be there by xfs_idata_realloc().
			 */
			data_bytes = roundup(ip->i_df.if_bytes, 4);
			ASSERT(ip->i_df.if_real_bytes == 0 ||
			       ip->i_df.if_real_bytes >= data_bytes);
			ASSERT(ip->i_df.if_u1.if_data != NULL);
			ASSERT(ip->i_d.di_size > 0);
			xlog_copy_iovec(lv, vecp, XLOG_REG_TYPE_ILOCAL,
					ip->i_df.if_u1.if_data, data_bytes);
			ilf->ilf_dsize = (unsigned)data_bytes;
			ilf->ilf_size++;
		} else {
			iip->ili_fields &= ~XFS_ILOG_DDATA;
		}
		break;
	case XFS_DINODE_FMT_DEV:
		iip->ili_fields &=
			~(XFS_ILOG_DDATA | XFS_ILOG_DBROOT |
			  XFS_ILOG_DEXT | XFS_ILOG_UUID);
		if (iip->ili_fields & XFS_ILOG_DEV)
			ilf->ilf_u.ilfu_rdev = ip->i_df.if_u2.if_rdev;
		break;
	case XFS_DINODE_FMT_UUID:
		iip->ili_fields &=
			~(XFS_ILOG_DDATA | XFS_ILOG_DBROOT |
			  XFS_ILOG_DEXT | XFS_ILOG_DEV);
		if (iip->ili_fields & XFS_ILOG_UUID)
			ilf->ilf_u.ilfu_uuid = ip->i_df.if_u2.if_uuid;
		break;
	default:
		ASSERT(0);
		break;
	}
}

STATIC void
xfs_inode_item_format_attr_fork(
	struct xfs_inode_log_item *iip,
	struct xfs_inode_log_format *ilf,
	struct xfs_log_vec	*lv,
	struct xfs_log_iovec	**vecp)
{
	struct xfs_inode	*ip = iip->ili_inode;
	size_t			data_bytes;

	switch (ip->i_d.di_aformat) {
	case XFS_DINODE_FMT_EXTENTS:
		iip->ili_fields &=
			~(XFS_ILOG_ADATA | XFS_ILOG_ABROOT);

		if ((iip->ili_fields & XFS_ILOG_AEXT) &&
		    ip->i_d.di_anextents > 0 &&
		    ip->i_afp->if_bytes > 0) {
			struct xfs_bmbt_rec *p;

			ASSERT(xfs_iext_count(ip->i_afp) ==
				ip->i_d.di_anextents);
			ASSERT(ip->i_afp->if_u1.if_extents != NULL);

			p = xlog_prepare_iovec(lv, vecp, XLOG_REG_TYPE_IATTR_EXT);
			data_bytes = xfs_iextents_copy(ip, p, XFS_ATTR_FORK);
			xlog_finish_iovec(lv, *vecp, data_bytes);

			ilf->ilf_asize = data_bytes;
			ilf->ilf_size++;
		} else {
			iip->ili_fields &= ~XFS_ILOG_AEXT;
		}
		break;
	case XFS_DINODE_FMT_BTREE:
		iip->ili_fields &=
			~(XFS_ILOG_ADATA | XFS_ILOG_AEXT);

		if ((iip->ili_fields & XFS_ILOG_ABROOT) &&
		    ip->i_afp->if_broot_bytes > 0) {
			ASSERT(ip->i_afp->if_broot != NULL);

			xlog_copy_iovec(lv, vecp, XLOG_REG_TYPE_IATTR_BROOT,
					ip->i_afp->if_broot,
					ip->i_afp->if_broot_bytes);
			ilf->ilf_asize = ip->i_afp->if_broot_bytes;
			ilf->ilf_size++;
		} else {
			iip->ili_fields &= ~XFS_ILOG_ABROOT;
		}
		break;
	case XFS_DINODE_FMT_LOCAL:
		iip->ili_fields &=
			~(XFS_ILOG_AEXT | XFS_ILOG_ABROOT);

		if ((iip->ili_fields & XFS_ILOG_ADATA) &&
		    ip->i_afp->if_bytes > 0) {
			/*
			 * Round i_bytes up to a word boundary.
			 * The underlying memory is guaranteed to
			 * to be there by xfs_idata_realloc().
			 */
			data_bytes = roundup(ip->i_afp->if_bytes, 4);
			ASSERT(ip->i_afp->if_real_bytes == 0 ||
			       ip->i_afp->if_real_bytes >= data_bytes);
			ASSERT(ip->i_afp->if_u1.if_data != NULL);
			xlog_copy_iovec(lv, vecp, XLOG_REG_TYPE_IATTR_LOCAL,
					ip->i_afp->if_u1.if_data,
					data_bytes);
			ilf->ilf_asize = (unsigned)data_bytes;
			ilf->ilf_size++;
		} else {
			iip->ili_fields &= ~XFS_ILOG_ADATA;
		}
		break;
	default:
		ASSERT(0);
		break;
	}
}

static void
xfs_inode_to_log_dinode(
	struct xfs_inode	*ip,
	struct xfs_log_dinode	*to,
	xfs_lsn_t		lsn)
{
	struct xfs_icdinode	*from = &ip->i_d;
	struct inode		*inode = VFS_I(ip);

	to->di_magic = XFS_DINODE_MAGIC;

	to->di_version = from->di_version;
	to->di_format = from->di_format;
	to->di_uid = from->di_uid;
	to->di_gid = from->di_gid;
	to->di_projid_lo = from->di_projid_lo;
	to->di_projid_hi = from->di_projid_hi;

	memset(to->di_pad, 0, sizeof(to->di_pad));
	memset(to->di_pad3, 0, sizeof(to->di_pad3));
	to->di_atime.t_sec = inode->i_atime.tv_sec;
	to->di_atime.t_nsec = inode->i_atime.tv_nsec;
	to->di_mtime.t_sec = inode->i_mtime.tv_sec;
	to->di_mtime.t_nsec = inode->i_mtime.tv_nsec;
	to->di_ctime.t_sec = inode->i_ctime.tv_sec;
	to->di_ctime.t_nsec = inode->i_ctime.tv_nsec;
	to->di_nlink = inode->i_nlink;
	to->di_gen = inode->i_generation;
	to->di_mode = inode->i_mode;

	to->di_size = from->di_size;
	to->di_nblocks = from->di_nblocks;
	to->di_extsize = from->di_extsize;
	to->di_nextents = from->di_nextents;
	to->di_anextents = from->di_anextents;
	to->di_forkoff = from->di_forkoff;
	to->di_aformat = from->di_aformat;
	to->di_dmevmask = from->di_dmevmask;
	to->di_dmstate = from->di_dmstate;
	to->di_flags = from->di_flags;

	/* log a dummy value to ensure log structure is fully initialised */
	to->di_next_unlinked = NULLAGINO;

	if (from->di_version == 3) {
		to->di_changecount = inode->i_version;
		to->di_crtime.t_sec = from->di_crtime.t_sec;
		to->di_crtime.t_nsec = from->di_crtime.t_nsec;
		to->di_flags2 = from->di_flags2;
		to->di_cowextsize = from->di_cowextsize;
		to->di_ino = ip->i_ino;
		to->di_lsn = lsn;
		memset(to->di_pad2, 0, sizeof(to->di_pad2));
		uuid_copy(&to->di_uuid, &ip->i_mount->m_sb.sb_meta_uuid);
		to->di_flushiter = 0;
	} else {
		to->di_flushiter = from->di_flushiter;
	}
}

/*
 * Format the inode core. Current timestamp data is only in the VFS inode
 * fields, so we need to grab them from there. Hence rather than just copying
 * the XFS inode core structure, format the fields directly into the iovec.
 */
static void
xfs_inode_item_format_core(
	struct xfs_inode	*ip,
	struct xfs_log_vec	*lv,
	struct xfs_log_iovec	**vecp)
{
	struct xfs_log_dinode	*dic;

	dic = xlog_prepare_iovec(lv, vecp, XLOG_REG_TYPE_ICORE);
	xfs_inode_to_log_dinode(ip, dic, ip->i_itemp->ili_item.li_lsn);
	xlog_finish_iovec(lv, *vecp, xfs_log_dinode_size(ip->i_d.di_version));
}

/*
 * This is called to fill in the vector of log iovecs for the given inode
 * log item.  It fills the first item with an inode log format structure,
 * the second with the on-disk inode structure, and a possible third and/or
 * fourth with the inode data/extents/b-tree root and inode attributes
 * data/extents/b-tree root.
 *
 * Note: Always use the 64 bit inode log format structure so we don't
 * leave an uninitialised hole in the format item on 64 bit systems. Log
 * recovery on 32 bit systems handles this just fine, so there's no reason
 * for not using an initialising the properly padded structure all the time.
 */
STATIC void
xfs_inode_item_format(
	struct xfs_log_item	*lip,
	struct xfs_log_vec	*lv)
{
	struct xfs_inode_log_item *iip = INODE_ITEM(lip);
	struct xfs_inode	*ip = iip->ili_inode;
	struct xfs_log_iovec	*vecp = NULL;
	struct xfs_inode_log_format *ilf;

	ASSERT(ip->i_d.di_version > 1);

	ilf = xlog_prepare_iovec(lv, &vecp, XLOG_REG_TYPE_IFORMAT);
	ilf->ilf_type = XFS_LI_INODE;
	ilf->ilf_ino = ip->i_ino;
	ilf->ilf_blkno = ip->i_imap.im_blkno;
	ilf->ilf_len = ip->i_imap.im_len;
	ilf->ilf_boffset = ip->i_imap.im_boffset;
	ilf->ilf_fields = XFS_ILOG_CORE;
	ilf->ilf_size = 2; /* format + core */

	/*
	 * make sure we don't leak uninitialised data into the log in the case
	 * when we don't log every field in the inode.
	 */
	ilf->ilf_dsize = 0;
	ilf->ilf_asize = 0;
	ilf->ilf_pad = 0;
	uuid_copy(&ilf->ilf_u.ilfu_uuid, &uuid_null);

	xlog_finish_iovec(lv, vecp, sizeof(*ilf));

	xfs_inode_item_format_core(ip, lv, &vecp);
	xfs_inode_item_format_data_fork(iip, ilf, lv, &vecp);
	if (XFS_IFORK_Q(ip)) {
		xfs_inode_item_format_attr_fork(iip, ilf, lv, &vecp);
	} else {
		iip->ili_fields &=
			~(XFS_ILOG_ADATA | XFS_ILOG_ABROOT | XFS_ILOG_AEXT);
	}

	/* update the format with the exact fields we actually logged */
	ilf->ilf_fields |= (iip->ili_fields & ~XFS_ILOG_TIMESTAMP);
}

/*
 * This is called to pin the inode associated with the inode log
 * item in memory so it cannot be written out.
 */
STATIC void
xfs_inode_item_pin(
	struct xfs_log_item	*lip)
{
	struct xfs_inode	*ip = INODE_ITEM(lip)->ili_inode;

	ASSERT(xfs_isilocked(ip, XFS_ILOCK_EXCL));

	trace_xfs_inode_pin(ip, _RET_IP_);
	atomic_inc(&ip->i_pincount);
}


/*
 * This is called to unpin the inode associated with the inode log
 * item which was previously pinned with a call to xfs_inode_item_pin().
 *
 * Also wake up anyone in xfs_iunpin_wait() if the count goes to 0.
 */
STATIC void
xfs_inode_item_unpin(
	struct xfs_log_item	*lip,
	int			remove)
{
	struct xfs_inode	*ip = INODE_ITEM(lip)->ili_inode;

	trace_xfs_inode_unpin(ip, _RET_IP_);
	ASSERT(atomic_read(&ip->i_pincount) > 0);
	if (atomic_dec_and_test(&ip->i_pincount))
		wake_up_bit(&ip->i_flags, __XFS_IPINNED_BIT);
}

/*
 * Callback used to mark a buffer with XFS_LI_FAILED when items in the buffer
 * have been failed during writeback
 *
 * This informs the AIL that the inode is already flush locked on the next push,
 * and acquires a hold on the buffer to ensure that it isn't reclaimed before
 * dirty data makes it to disk.
 */
STATIC void
xfs_inode_item_error(
	struct xfs_log_item	*lip,
	struct xfs_buf		*bp)
{
	ASSERT(xfs_isiflocked(INODE_ITEM(lip)->ili_inode));
	xfs_set_li_failed(lip, bp);
}

STATIC uint
xfs_inode_item_push(
	struct xfs_log_item	*lip,
	struct list_head	*buffer_list)
		__releases(&lip->li_ailp->xa_lock)
		__acquires(&lip->li_ailp->xa_lock)
{
	struct xfs_inode_log_item *iip = INODE_ITEM(lip);
	struct xfs_inode	*ip = iip->ili_inode;
	struct xfs_buf		*bp = lip->li_buf;
	uint			rval = XFS_ITEM_SUCCESS;
	int			error;

	if (xfs_ipincount(ip) > 0)
		return XFS_ITEM_PINNED;

	/*
	 * The buffer containing this item failed to be written back
	 * previously. Resubmit the buffer for IO.
	 */
	if (lip->li_flags & XFS_LI_FAILED) {
		if (!xfs_buf_trylock(bp))
			return XFS_ITEM_LOCKED;

		if (!xfs_buf_resubmit_failed_buffers(bp, lip, buffer_list))
			rval = XFS_ITEM_FLUSHING;

		xfs_buf_unlock(bp);
		return rval;
	}

	if (!xfs_ilock_nowait(ip, XFS_ILOCK_SHARED))
		return XFS_ITEM_LOCKED;

	/*
	 * Re-check the pincount now that we stabilized the value by
	 * taking the ilock.
	 */
	if (xfs_ipincount(ip) > 0) {
		rval = XFS_ITEM_PINNED;
		goto out_unlock;
	}

	/*
	 * Stale inode items should force out the iclog.
	 */
	if (ip->i_flags & XFS_ISTALE) {
		rval = XFS_ITEM_PINNED;
		goto out_unlock;
	}

	/*
	 * Someone else is already flushing the inode.  Nothing we can do
	 * here but wait for the flush to finish and remove the item from
	 * the AIL.
	 */
	if (!xfs_iflock_nowait(ip)) {
		rval = XFS_ITEM_FLUSHING;
		goto out_unlock;
	}

	ASSERT(iip->ili_fields != 0 || XFS_FORCED_SHUTDOWN(ip->i_mount));
	ASSERT(iip->ili_logged == 0 || XFS_FORCED_SHUTDOWN(ip->i_mount));

	spin_unlock(&lip->li_ailp->xa_lock);

	error = xfs_iflush(ip, &bp);
	if (!error) {
		if (!xfs_buf_delwri_queue(bp, buffer_list))
			rval = XFS_ITEM_FLUSHING;
		xfs_buf_relse(bp);
	}

	spin_lock(&lip->li_ailp->xa_lock);
out_unlock:
	xfs_iunlock(ip, XFS_ILOCK_SHARED);
	return rval;
}

/*
 * Unlock the inode associated with the inode log item.
 * Clear the fields of the inode and inode log item that
 * are specific to the current transaction.  If the
 * hold flags is set, do not unlock the inode.
 */
STATIC void
xfs_inode_item_unlock(
	struct xfs_log_item	*lip)
{
	struct xfs_inode_log_item *iip = INODE_ITEM(lip);
	struct xfs_inode	*ip = iip->ili_inode;
	unsigned short		lock_flags;

	ASSERT(ip->i_itemp != NULL);
	ASSERT(xfs_isilocked(ip, XFS_ILOCK_EXCL));

	lock_flags = iip->ili_lock_flags;
	iip->ili_lock_flags = 0;
	if (lock_flags)
		xfs_iunlock(ip, lock_flags);
}

/*
 * This is called to find out where the oldest active copy of the inode log
 * item in the on disk log resides now that the last log write of it completed
 * at the given lsn.  Since we always re-log all dirty data in an inode, the
 * latest copy in the on disk log is the only one that matters.  Therefore,
 * simply return the given lsn.
 *
 * If the inode has been marked stale because the cluster is being freed, we
 * don't want to (re-)insert this inode into the AIL. There is a race condition
 * where the cluster buffer may be unpinned before the inode is inserted into
 * the AIL during transaction committed processing. If the buffer is unpinned
 * before the inode item has been committed and inserted, then it is possible
 * for the buffer to be written and IO completes before the inode is inserted
 * into the AIL. In that case, we'd be inserting a clean, stale inode into the
 * AIL which will never get removed. It will, however, get reclaimed which
 * triggers an assert in xfs_inode_free() complaining about freein an inode
 * still in the AIL.
 *
 * To avoid this, just unpin the inode directly and return a LSN of -1 so the
 * transaction committed code knows that it does not need to do any further
 * processing on the item.
 */
STATIC xfs_lsn_t
xfs_inode_item_committed(
	struct xfs_log_item	*lip,
	xfs_lsn_t		lsn)
{
	struct xfs_inode_log_item *iip = INODE_ITEM(lip);
	struct xfs_inode	*ip = iip->ili_inode;

	if (xfs_iflags_test(ip, XFS_ISTALE)) {
		xfs_inode_item_unpin(lip, 0);
		return -1;
	}
	return lsn;
}

/*
 * XXX rcc - this one really has to do something.  Probably needs
 * to stamp in a new field in the incore inode.
 */
STATIC void
xfs_inode_item_committing(
	struct xfs_log_item	*lip,
	xfs_lsn_t		lsn)
{
	INODE_ITEM(lip)->ili_last_lsn = lsn;
}

/*
 * This is the ops vector shared by all buf log items.
 */
static const struct xfs_item_ops xfs_inode_item_ops = {
	.iop_size	= xfs_inode_item_size,
	.iop_format	= xfs_inode_item_format,
	.iop_pin	= xfs_inode_item_pin,
	.iop_unpin	= xfs_inode_item_unpin,
	.iop_unlock	= xfs_inode_item_unlock,
	.iop_committed	= xfs_inode_item_committed,
	.iop_push	= xfs_inode_item_push,
	.iop_committing = xfs_inode_item_committing,
	.iop_error	= xfs_inode_item_error
};


/*
 * Initialize the inode log item for a newly allocated (in-core) inode.
 */
void
xfs_inode_item_init(
	struct xfs_inode	*ip,
	struct xfs_mount	*mp)
{
	struct xfs_inode_log_item *iip;

	ASSERT(ip->i_itemp == NULL);
	iip = ip->i_itemp = kmem_zone_zalloc(xfs_ili_zone, KM_SLEEP);

	iip->ili_inode = ip;
	xfs_log_item_init(mp, &iip->ili_item, XFS_LI_INODE,
						&xfs_inode_item_ops);
}

/*
 * Free the inode log item and any memory hanging off of it.
 */
void
xfs_inode_item_destroy(
	xfs_inode_t	*ip)
{
	kmem_free(ip->i_itemp->ili_item.li_lv_shadow);
	kmem_zone_free(xfs_ili_zone, ip->i_itemp);
}


/*
 * This is the inode flushing I/O completion routine.  It is called
 * from interrupt level when the buffer containing the inode is
 * flushed to disk.  It is responsible for removing the inode item
 * from the AIL if it has not been re-logged, and unlocking the inode's
 * flush lock.
 *
 * To reduce AIL lock traffic as much as possible, we scan the buffer log item
 * list for other inodes that will run this function. We remove them from the
 * buffer list so we can process all the inode IO completions in one AIL lock
 * traversal.
 */
void
xfs_iflush_done(
	struct xfs_buf		*bp,
	struct xfs_log_item	*lip)
{
	struct xfs_inode_log_item *iip;
	struct xfs_log_item	*blip;
	struct xfs_log_item	*next;
	struct xfs_log_item	*prev;
	struct xfs_ail		*ailp = lip->li_ailp;
	int			need_ail = 0;

	/*
	 * Scan the buffer IO completions for other inodes being completed and
	 * attach them to the current inode log item.
	 */
	blip = bp->b_fspriv;
	prev = NULL;
	while (blip != NULL) {
		if (blip->li_cb != xfs_iflush_done) {
			prev = blip;
			blip = blip->li_bio_list;
			continue;
		}

		/* remove from list */
		next = blip->li_bio_list;
		if (!prev) {
			bp->b_fspriv = next;
		} else {
			prev->li_bio_list = next;
		}

		/* add to current list */
		blip->li_bio_list = lip->li_bio_list;
		lip->li_bio_list = blip;

		/*
		 * while we have the item, do the unlocked check for needing
		 * the AIL lock.
		 */
		iip = INODE_ITEM(blip);
		if ((iip->ili_logged && blip->li_lsn == iip->ili_flush_lsn) ||
		    (blip->li_flags & XFS_LI_FAILED))
			need_ail++;

		blip = next;
	}

	/* make sure we capture the state of the initial inode. */
	iip = INODE_ITEM(lip);
	if ((iip->ili_logged && lip->li_lsn == iip->ili_flush_lsn) ||
	    lip->li_flags & XFS_LI_FAILED)
		need_ail++;

	/*
	 * We only want to pull the item from the AIL if it is
	 * actually there and its location in the log has not
	 * changed since we started the flush.  Thus, we only bother
	 * if the ili_logged flag is set and the inode's lsn has not
	 * changed.  First we check the lsn outside
	 * the lock since it's cheaper, and then we recheck while
	 * holding the lock before removing the inode from the AIL.
	 */
	if (need_ail) {
		bool			mlip_changed = false;

		/* this is an opencoded batch version of xfs_trans_ail_delete */
		spin_lock(&ailp->xa_lock);
		for (blip = lip; blip; blip = blip->li_bio_list) {
			if (INODE_ITEM(blip)->ili_logged &&
			    blip->li_lsn == INODE_ITEM(blip)->ili_flush_lsn)
				mlip_changed |= xfs_ail_delete_one(ailp, blip);
			else {
				xfs_clear_li_failed(blip);
			}
		}

		if (mlip_changed) {
			if (!XFS_FORCED_SHUTDOWN(ailp->xa_mount))
				xlog_assign_tail_lsn_locked(ailp->xa_mount);
			if (list_empty(&ailp->xa_ail))
				wake_up_all(&ailp->xa_empty);
		}
		spin_unlock(&ailp->xa_lock);

		if (mlip_changed)
			xfs_log_space_wake(ailp->xa_mount);
	}

	/*
	 * clean up and unlock the flush lock now we are done. We can clear the
	 * ili_last_fields bits now that we know that the data corresponding to
	 * them is safely on disk.
	 */
	for (blip = lip; blip; blip = next) {
		next = blip->li_bio_list;
		blip->li_bio_list = NULL;

		iip = INODE_ITEM(blip);
		iip->ili_logged = 0;
		iip->ili_last_fields = 0;
		xfs_ifunlock(iip->ili_inode);
	}
}

/*
 * This is the inode flushing abort routine.  It is called from xfs_iflush when
 * the filesystem is shutting down to clean up the inode state.  It is
 * responsible for removing the inode item from the AIL if it has not been
 * re-logged, and unlocking the inode's flush lock.
 */
void
xfs_iflush_abort(
	xfs_inode_t		*ip,
	bool			stale)
{
	xfs_inode_log_item_t	*iip = ip->i_itemp;

	if (iip) {
		if (iip->ili_item.li_flags & XFS_LI_IN_AIL) {
			xfs_trans_ail_remove(&iip->ili_item,
					     stale ? SHUTDOWN_LOG_IO_ERROR :
						     SHUTDOWN_CORRUPT_INCORE);
		}
		iip->ili_logged = 0;
		/*
		 * Clear the ili_last_fields bits now that we know that the
		 * data corresponding to them is safely on disk.
		 */
		iip->ili_last_fields = 0;
		/*
		 * Clear the inode logging fields so no more flushes are
		 * attempted.
		 */
		iip->ili_fields = 0;
		iip->ili_fsync_fields = 0;
	}
	/*
	 * Release the inode's flush lock since we're done with it.
	 */
	xfs_ifunlock(ip);
}

void
xfs_istale_done(
	struct xfs_buf		*bp,
	struct xfs_log_item	*lip)
{
	xfs_iflush_abort(INODE_ITEM(lip)->ili_inode, true);
}

/*
 * convert an xfs_inode_log_format struct from the old 32 bit version
 * (which can have different field alignments) to the native 64 bit version
 */
int
xfs_inode_item_format_convert(
	struct xfs_log_iovec		*buf,
	struct xfs_inode_log_format	*in_f)
{
<<<<<<< HEAD
	if (buf->i_len == sizeof(xfs_inode_log_format_32_t)) {
		xfs_inode_log_format_32_t *in_f32 = buf->i_addr;

		in_f->ilf_type = in_f32->ilf_type;
		in_f->ilf_size = in_f32->ilf_size;
		in_f->ilf_fields = in_f32->ilf_fields;
		in_f->ilf_asize = in_f32->ilf_asize;
		in_f->ilf_dsize = in_f32->ilf_dsize;
		in_f->ilf_ino = in_f32->ilf_ino;
		/* copy biggest field of ilf_u */
		uuid_copy(&in_f->ilf_u.ilfu_uuid, &in_f32->ilf_u.ilfu_uuid);
		in_f->ilf_blkno = in_f32->ilf_blkno;
		in_f->ilf_len = in_f32->ilf_len;
		in_f->ilf_boffset = in_f32->ilf_boffset;
		return 0;
	} else if (buf->i_len == sizeof(xfs_inode_log_format_64_t)){
		xfs_inode_log_format_64_t *in_f64 = buf->i_addr;

		in_f->ilf_type = in_f64->ilf_type;
		in_f->ilf_size = in_f64->ilf_size;
		in_f->ilf_fields = in_f64->ilf_fields;
		in_f->ilf_asize = in_f64->ilf_asize;
		in_f->ilf_dsize = in_f64->ilf_dsize;
		in_f->ilf_ino = in_f64->ilf_ino;
		/* copy biggest field of ilf_u */
		uuid_copy(&in_f->ilf_u.ilfu_uuid, &in_f64->ilf_u.ilfu_uuid);
		in_f->ilf_blkno = in_f64->ilf_blkno;
		in_f->ilf_len = in_f64->ilf_len;
		in_f->ilf_boffset = in_f64->ilf_boffset;
		return 0;
	}
	return -EFSCORRUPTED;
=======
	struct xfs_inode_log_format_32	*in_f32 = buf->i_addr;

	if (buf->i_len != sizeof(*in_f32))
		return -EFSCORRUPTED;

	in_f->ilf_type = in_f32->ilf_type;
	in_f->ilf_size = in_f32->ilf_size;
	in_f->ilf_fields = in_f32->ilf_fields;
	in_f->ilf_asize = in_f32->ilf_asize;
	in_f->ilf_dsize = in_f32->ilf_dsize;
	in_f->ilf_ino = in_f32->ilf_ino;
	/* copy biggest field of ilf_u */
	uuid_copy(&in_f->ilf_u.ilfu_uuid, &in_f32->ilf_u.ilfu_uuid);
	in_f->ilf_blkno = in_f32->ilf_blkno;
	in_f->ilf_len = in_f32->ilf_len;
	in_f->ilf_boffset = in_f32->ilf_boffset;
	return 0;
>>>>>>> bb176f67
}<|MERGE_RESOLUTION|>--- conflicted
+++ resolved
@@ -881,40 +881,6 @@
 	struct xfs_log_iovec		*buf,
 	struct xfs_inode_log_format	*in_f)
 {
-<<<<<<< HEAD
-	if (buf->i_len == sizeof(xfs_inode_log_format_32_t)) {
-		xfs_inode_log_format_32_t *in_f32 = buf->i_addr;
-
-		in_f->ilf_type = in_f32->ilf_type;
-		in_f->ilf_size = in_f32->ilf_size;
-		in_f->ilf_fields = in_f32->ilf_fields;
-		in_f->ilf_asize = in_f32->ilf_asize;
-		in_f->ilf_dsize = in_f32->ilf_dsize;
-		in_f->ilf_ino = in_f32->ilf_ino;
-		/* copy biggest field of ilf_u */
-		uuid_copy(&in_f->ilf_u.ilfu_uuid, &in_f32->ilf_u.ilfu_uuid);
-		in_f->ilf_blkno = in_f32->ilf_blkno;
-		in_f->ilf_len = in_f32->ilf_len;
-		in_f->ilf_boffset = in_f32->ilf_boffset;
-		return 0;
-	} else if (buf->i_len == sizeof(xfs_inode_log_format_64_t)){
-		xfs_inode_log_format_64_t *in_f64 = buf->i_addr;
-
-		in_f->ilf_type = in_f64->ilf_type;
-		in_f->ilf_size = in_f64->ilf_size;
-		in_f->ilf_fields = in_f64->ilf_fields;
-		in_f->ilf_asize = in_f64->ilf_asize;
-		in_f->ilf_dsize = in_f64->ilf_dsize;
-		in_f->ilf_ino = in_f64->ilf_ino;
-		/* copy biggest field of ilf_u */
-		uuid_copy(&in_f->ilf_u.ilfu_uuid, &in_f64->ilf_u.ilfu_uuid);
-		in_f->ilf_blkno = in_f64->ilf_blkno;
-		in_f->ilf_len = in_f64->ilf_len;
-		in_f->ilf_boffset = in_f64->ilf_boffset;
-		return 0;
-	}
-	return -EFSCORRUPTED;
-=======
 	struct xfs_inode_log_format_32	*in_f32 = buf->i_addr;
 
 	if (buf->i_len != sizeof(*in_f32))
@@ -932,5 +898,4 @@
 	in_f->ilf_len = in_f32->ilf_len;
 	in_f->ilf_boffset = in_f32->ilf_boffset;
 	return 0;
->>>>>>> bb176f67
 }