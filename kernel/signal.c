// SPDX-License-Identifier: GPL-2.0-only
/*
 *  linux/kernel/signal.c
 *
 *  Copyright (C) 1991, 1992  Linus Torvalds
 *
 *  1997-11-02  Modified for POSIX.1b signals by Richard Henderson
 *
 *  2003-06-02  Jim Houston - Concurrent Computer Corp.
 *		Changes to use preallocated sigqueue structures
 *		to allow signals to be sent reliably.
 */

#include <linux/slab.h>
#include <linux/export.h>
#include <linux/init.h>
#include <linux/sched/mm.h>
#include <linux/sched/user.h>
#include <linux/sched/debug.h>
#include <linux/sched/task.h>
#include <linux/sched/task_stack.h>
#include <linux/sched/cputime.h>
#include <linux/file.h>
#include <linux/fs.h>
#include <linux/proc_fs.h>
#include <linux/tty.h>
#include <linux/binfmts.h>
#include <linux/coredump.h>
#include <linux/security.h>
#include <linux/syscalls.h>
#include <linux/ptrace.h>
#include <linux/signal.h>
#include <linux/signalfd.h>
#include <linux/ratelimit.h>
#include <linux/tracehook.h>
#include <linux/capability.h>
#include <linux/freezer.h>
#include <linux/pid_namespace.h>
#include <linux/nsproxy.h>
#include <linux/user_namespace.h>
#include <linux/uprobes.h>
#include <linux/compat.h>
#include <linux/cn_proc.h>
#include <linux/compiler.h>
#include <linux/posix-timers.h>
#include <linux/cgroup.h>
#include <linux/audit.h>

#define CREATE_TRACE_POINTS
#include <trace/events/signal.h>

#include <asm/param.h>
#include <linux/uaccess.h>
#include <asm/unistd.h>
#include <asm/siginfo.h>
#include <asm/cacheflush.h>
#include <asm/syscall.h>	/* for syscall_get_* */

/*
 * SLAB caches for signal bits.
 */

static struct kmem_cache *sigqueue_cachep;

int print_fatal_signals __read_mostly;

static void __user *sig_handler(struct task_struct *t, int sig)
{
	return t->sighand->action[sig - 1].sa.sa_handler;
}

static inline bool sig_handler_ignored(void __user *handler, int sig)
{
	/* Is it explicitly or implicitly ignored? */
	return handler == SIG_IGN ||
	       (handler == SIG_DFL && sig_kernel_ignore(sig));
}

static bool sig_task_ignored(struct task_struct *t, int sig, bool force)
{
	void __user *handler;

	handler = sig_handler(t, sig);

	/* SIGKILL and SIGSTOP may not be sent to the global init */
	if (unlikely(is_global_init(t) && sig_kernel_only(sig)))
		return true;

	if (unlikely(t->signal->flags & SIGNAL_UNKILLABLE) &&
	    handler == SIG_DFL && !(force && sig_kernel_only(sig)))
		return true;

	/* Only allow kernel generated signals to this kthread */
	if (unlikely((t->flags & PF_KTHREAD) &&
		     (handler == SIG_KTHREAD_KERNEL) && !force))
		return true;

	return sig_handler_ignored(handler, sig);
}

static bool sig_ignored(struct task_struct *t, int sig, bool force)
{
	/*
	 * Blocked signals are never ignored, since the
	 * signal handler may change by the time it is
	 * unblocked.
	 */
	if (sigismember(&t->blocked, sig) || sigismember(&t->real_blocked, sig))
		return false;

	/*
	 * Tracers may want to know about even ignored signal unless it
	 * is SIGKILL which can't be reported anyway but can be ignored
	 * by SIGNAL_UNKILLABLE task.
	 */
	if (t->ptrace && sig != SIGKILL)
		return false;

	return sig_task_ignored(t, sig, force);
}

/*
 * Re-calculate pending state from the set of locally pending
 * signals, globally pending signals, and blocked signals.
 */
static inline bool has_pending_signals(sigset_t *signal, sigset_t *blocked)
{
	unsigned long ready;
	long i;

	switch (_NSIG_WORDS) {
	default:
		for (i = _NSIG_WORDS, ready = 0; --i >= 0 ;)
			ready |= signal->sig[i] &~ blocked->sig[i];
		break;

	case 4: ready  = signal->sig[3] &~ blocked->sig[3];
		ready |= signal->sig[2] &~ blocked->sig[2];
		ready |= signal->sig[1] &~ blocked->sig[1];
		ready |= signal->sig[0] &~ blocked->sig[0];
		break;

	case 2: ready  = signal->sig[1] &~ blocked->sig[1];
		ready |= signal->sig[0] &~ blocked->sig[0];
		break;

	case 1: ready  = signal->sig[0] &~ blocked->sig[0];
	}
	return ready !=	0;
}

#define PENDING(p,b) has_pending_signals(&(p)->signal, (b))

static bool recalc_sigpending_tsk(struct task_struct *t)
{
	if ((t->jobctl & (JOBCTL_PENDING_MASK | JOBCTL_TRAP_FREEZE)) ||
	    PENDING(&t->pending, &t->blocked) ||
	    PENDING(&t->signal->shared_pending, &t->blocked) ||
	    cgroup_task_frozen(t)) {
		set_tsk_thread_flag(t, TIF_SIGPENDING);
		return true;
	}

	/*
	 * We must never clear the flag in another thread, or in current
	 * when it's possible the current syscall is returning -ERESTART*.
	 * So we don't clear it here, and only callers who know they should do.
	 */
	return false;
}

/*
 * After recalculating TIF_SIGPENDING, we need to make sure the task wakes up.
 * This is superfluous when called on current, the wakeup is a harmless no-op.
 */
void recalc_sigpending_and_wake(struct task_struct *t)
{
	if (recalc_sigpending_tsk(t))
		signal_wake_up(t, 0);
}

void recalc_sigpending(void)
{
	if (!recalc_sigpending_tsk(current) && !freezing(current))
		clear_thread_flag(TIF_SIGPENDING);

}
EXPORT_SYMBOL(recalc_sigpending);

void calculate_sigpending(void)
{
	/* Have any signals or users of TIF_SIGPENDING been delayed
	 * until after fork?
	 */
	spin_lock_irq(&current->sighand->siglock);
	set_tsk_thread_flag(current, TIF_SIGPENDING);
	recalc_sigpending();
	spin_unlock_irq(&current->sighand->siglock);
}

/* Given the mask, find the first available signal that should be serviced. */

#define SYNCHRONOUS_MASK \
	(sigmask(SIGSEGV) | sigmask(SIGBUS) | sigmask(SIGILL) | \
	 sigmask(SIGTRAP) | sigmask(SIGFPE) | sigmask(SIGSYS))

int next_signal(struct sigpending *pending, sigset_t *mask)
{
	unsigned long i, *s, *m, x;
	int sig = 0;

	s = pending->signal.sig;
	m = mask->sig;

	/*
	 * Handle the first word specially: it contains the
	 * synchronous signals that need to be dequeued first.
	 */
	x = *s &~ *m;
	if (x) {
		if (x & SYNCHRONOUS_MASK)
			x &= SYNCHRONOUS_MASK;
		sig = ffz(~x) + 1;
		return sig;
	}

	switch (_NSIG_WORDS) {
	default:
		for (i = 1; i < _NSIG_WORDS; ++i) {
			x = *++s &~ *++m;
			if (!x)
				continue;
			sig = ffz(~x) + i*_NSIG_BPW + 1;
			break;
		}
		break;

	case 2:
		x = s[1] &~ m[1];
		if (!x)
			break;
		sig = ffz(~x) + _NSIG_BPW + 1;
		break;

	case 1:
		/* Nothing to do */
		break;
	}

	return sig;
}

static inline void print_dropped_signal(int sig)
{
	static DEFINE_RATELIMIT_STATE(ratelimit_state, 5 * HZ, 10);

	if (!print_fatal_signals)
		return;

	if (!__ratelimit(&ratelimit_state))
		return;

	pr_info("%s/%d: reached RLIMIT_SIGPENDING, dropped signal %d\n",
				current->comm, current->pid, sig);
}

/**
 * task_set_jobctl_pending - set jobctl pending bits
 * @task: target task
 * @mask: pending bits to set
 *
 * Clear @mask from @task->jobctl.  @mask must be subset of
 * %JOBCTL_PENDING_MASK | %JOBCTL_STOP_CONSUME | %JOBCTL_STOP_SIGMASK |
 * %JOBCTL_TRAPPING.  If stop signo is being set, the existing signo is
 * cleared.  If @task is already being killed or exiting, this function
 * becomes noop.
 *
 * CONTEXT:
 * Must be called with @task->sighand->siglock held.
 *
 * RETURNS:
 * %true if @mask is set, %false if made noop because @task was dying.
 */
bool task_set_jobctl_pending(struct task_struct *task, unsigned long mask)
{
	BUG_ON(mask & ~(JOBCTL_PENDING_MASK | JOBCTL_STOP_CONSUME |
			JOBCTL_STOP_SIGMASK | JOBCTL_TRAPPING));
	BUG_ON((mask & JOBCTL_TRAPPING) && !(mask & JOBCTL_PENDING_MASK));

	if (unlikely(fatal_signal_pending(task) || (task->flags & PF_EXITING)))
		return false;

	if (mask & JOBCTL_STOP_SIGMASK)
		task->jobctl &= ~JOBCTL_STOP_SIGMASK;

	task->jobctl |= mask;
	return true;
}

/**
 * task_clear_jobctl_trapping - clear jobctl trapping bit
 * @task: target task
 *
 * If JOBCTL_TRAPPING is set, a ptracer is waiting for us to enter TRACED.
 * Clear it and wake up the ptracer.  Note that we don't need any further
 * locking.  @task->siglock guarantees that @task->parent points to the
 * ptracer.
 *
 * CONTEXT:
 * Must be called with @task->sighand->siglock held.
 */
void task_clear_jobctl_trapping(struct task_struct *task)
{
	if (unlikely(task->jobctl & JOBCTL_TRAPPING)) {
		task->jobctl &= ~JOBCTL_TRAPPING;
		smp_mb();	/* advised by wake_up_bit() */
		wake_up_bit(&task->jobctl, JOBCTL_TRAPPING_BIT);
	}
}

/**
 * task_clear_jobctl_pending - clear jobctl pending bits
 * @task: target task
 * @mask: pending bits to clear
 *
 * Clear @mask from @task->jobctl.  @mask must be subset of
 * %JOBCTL_PENDING_MASK.  If %JOBCTL_STOP_PENDING is being cleared, other
 * STOP bits are cleared together.
 *
 * If clearing of @mask leaves no stop or trap pending, this function calls
 * task_clear_jobctl_trapping().
 *
 * CONTEXT:
 * Must be called with @task->sighand->siglock held.
 */
void task_clear_jobctl_pending(struct task_struct *task, unsigned long mask)
{
	BUG_ON(mask & ~JOBCTL_PENDING_MASK);

	if (mask & JOBCTL_STOP_PENDING)
		mask |= JOBCTL_STOP_CONSUME | JOBCTL_STOP_DEQUEUED;

	task->jobctl &= ~mask;

	if (!(task->jobctl & JOBCTL_PENDING_MASK))
		task_clear_jobctl_trapping(task);
}

/**
 * task_participate_group_stop - participate in a group stop
 * @task: task participating in a group stop
 *
 * @task has %JOBCTL_STOP_PENDING set and is participating in a group stop.
 * Group stop states are cleared and the group stop count is consumed if
 * %JOBCTL_STOP_CONSUME was set.  If the consumption completes the group
 * stop, the appropriate `SIGNAL_*` flags are set.
 *
 * CONTEXT:
 * Must be called with @task->sighand->siglock held.
 *
 * RETURNS:
 * %true if group stop completion should be notified to the parent, %false
 * otherwise.
 */
static bool task_participate_group_stop(struct task_struct *task)
{
	struct signal_struct *sig = task->signal;
	bool consume = task->jobctl & JOBCTL_STOP_CONSUME;

	WARN_ON_ONCE(!(task->jobctl & JOBCTL_STOP_PENDING));

	task_clear_jobctl_pending(task, JOBCTL_STOP_PENDING);

	if (!consume)
		return false;

	if (!WARN_ON_ONCE(sig->group_stop_count == 0))
		sig->group_stop_count--;

	/*
	 * Tell the caller to notify completion iff we are entering into a
	 * fresh group stop.  Read comment in do_signal_stop() for details.
	 */
	if (!sig->group_stop_count && !(sig->flags & SIGNAL_STOP_STOPPED)) {
		signal_set_stop_flags(sig, SIGNAL_STOP_STOPPED);
		return true;
	}
	return false;
}

void task_join_group_stop(struct task_struct *task)
{
	unsigned long mask = current->jobctl & JOBCTL_STOP_SIGMASK;
	struct signal_struct *sig = current->signal;

	if (sig->group_stop_count) {
		sig->group_stop_count++;
		mask |= JOBCTL_STOP_CONSUME;
	} else if (!(sig->flags & SIGNAL_STOP_STOPPED))
		return;

	/* Have the new thread join an on-going signal group stop */
	task_set_jobctl_pending(task, mask | JOBCTL_STOP_PENDING);
}

/*
 * allocate a new signal queue record
 * - this may be called without locks if and only if t == current, otherwise an
 *   appropriate lock must be held to stop the target task from exiting
 */
static struct sigqueue *
__sigqueue_alloc(int sig, struct task_struct *t, gfp_t gfp_flags,
		 int override_rlimit, const unsigned int sigqueue_flags)
{
	struct sigqueue *q = NULL;
	struct ucounts *ucounts = NULL;
	long sigpending;

	/*
	 * Protect access to @t credentials. This can go away when all
	 * callers hold rcu read lock.
	 *
	 * NOTE! A pending signal will hold on to the user refcount,
	 * and we get/put the refcount only when the sigpending count
	 * changes from/to zero.
	 */
	rcu_read_lock();
	ucounts = task_ucounts(t);
	sigpending = inc_rlimit_get_ucounts(ucounts, UCOUNT_RLIMIT_SIGPENDING);
	rcu_read_unlock();
	if (!sigpending)
		return NULL;

	if (override_rlimit || likely(sigpending <= task_rlimit(t, RLIMIT_SIGPENDING))) {
		q = kmem_cache_alloc(sigqueue_cachep, gfp_flags);
	} else {
		print_dropped_signal(sig);
	}

	if (unlikely(q == NULL)) {
		dec_rlimit_put_ucounts(ucounts, UCOUNT_RLIMIT_SIGPENDING);
	} else {
		INIT_LIST_HEAD(&q->list);
		q->flags = sigqueue_flags;
		q->ucounts = ucounts;
	}
	return q;
}

static void __sigqueue_free(struct sigqueue *q)
{
	if (q->flags & SIGQUEUE_PREALLOC)
		return;
	if (q->ucounts) {
		dec_rlimit_put_ucounts(q->ucounts, UCOUNT_RLIMIT_SIGPENDING);
		q->ucounts = NULL;
	}
	kmem_cache_free(sigqueue_cachep, q);
}

void flush_sigqueue(struct sigpending *queue)
{
	struct sigqueue *q;

	sigemptyset(&queue->signal);
	while (!list_empty(&queue->list)) {
		q = list_entry(queue->list.next, struct sigqueue , list);
		list_del_init(&q->list);
		__sigqueue_free(q);
	}
}

/*
 * Flush all pending signals for this kthread.
 */
void flush_signals(struct task_struct *t)
{
	unsigned long flags;

	spin_lock_irqsave(&t->sighand->siglock, flags);
	clear_tsk_thread_flag(t, TIF_SIGPENDING);
	flush_sigqueue(&t->pending);
	flush_sigqueue(&t->signal->shared_pending);
	spin_unlock_irqrestore(&t->sighand->siglock, flags);
}
EXPORT_SYMBOL(flush_signals);

#ifdef CONFIG_POSIX_TIMERS
static void __flush_itimer_signals(struct sigpending *pending)
{
	sigset_t signal, retain;
	struct sigqueue *q, *n;

	signal = pending->signal;
	sigemptyset(&retain);

	list_for_each_entry_safe(q, n, &pending->list, list) {
		int sig = q->info.si_signo;

		if (likely(q->info.si_code != SI_TIMER)) {
			sigaddset(&retain, sig);
		} else {
			sigdelset(&signal, sig);
			list_del_init(&q->list);
			__sigqueue_free(q);
		}
	}

	sigorsets(&pending->signal, &signal, &retain);
}

void flush_itimer_signals(void)
{
	struct task_struct *tsk = current;
	unsigned long flags;

	spin_lock_irqsave(&tsk->sighand->siglock, flags);
	__flush_itimer_signals(&tsk->pending);
	__flush_itimer_signals(&tsk->signal->shared_pending);
	spin_unlock_irqrestore(&tsk->sighand->siglock, flags);
}
#endif

void ignore_signals(struct task_struct *t)
{
	int i;

	for (i = 0; i < _NSIG; ++i)
		t->sighand->action[i].sa.sa_handler = SIG_IGN;

	flush_signals(t);
}

/*
 * Flush all handlers for a task.
 */

void
flush_signal_handlers(struct task_struct *t, int force_default)
{
	int i;
	struct k_sigaction *ka = &t->sighand->action[0];
	for (i = _NSIG ; i != 0 ; i--) {
		if (force_default || ka->sa.sa_handler != SIG_IGN)
			ka->sa.sa_handler = SIG_DFL;
		ka->sa.sa_flags = 0;
#ifdef __ARCH_HAS_SA_RESTORER
		ka->sa.sa_restorer = NULL;
#endif
		sigemptyset(&ka->sa.sa_mask);
		ka++;
	}
}

bool unhandled_signal(struct task_struct *tsk, int sig)
{
	void __user *handler = tsk->sighand->action[sig-1].sa.sa_handler;
	if (is_global_init(tsk))
		return true;

	if (handler != SIG_IGN && handler != SIG_DFL)
		return false;

	/* if ptraced, let the tracer determine */
	return !tsk->ptrace;
}

static void collect_signal(int sig, struct sigpending *list, kernel_siginfo_t *info,
			   bool *resched_timer)
{
	struct sigqueue *q, *first = NULL;

	/*
	 * Collect the siginfo appropriate to this signal.  Check if
	 * there is another siginfo for the same signal.
	*/
	list_for_each_entry(q, &list->list, list) {
		if (q->info.si_signo == sig) {
			if (first)
				goto still_pending;
			first = q;
		}
	}

	sigdelset(&list->signal, sig);

	if (first) {
still_pending:
		list_del_init(&first->list);
		copy_siginfo(info, &first->info);

		*resched_timer =
			(first->flags & SIGQUEUE_PREALLOC) &&
			(info->si_code == SI_TIMER) &&
			(info->si_sys_private);

		__sigqueue_free(first);
	} else {
		/*
		 * Ok, it wasn't in the queue.  This must be
		 * a fast-pathed signal or we must have been
		 * out of queue space.  So zero out the info.
		 */
		clear_siginfo(info);
		info->si_signo = sig;
		info->si_errno = 0;
		info->si_code = SI_USER;
		info->si_pid = 0;
		info->si_uid = 0;
	}
}

static int __dequeue_signal(struct sigpending *pending, sigset_t *mask,
			kernel_siginfo_t *info, bool *resched_timer)
{
	int sig = next_signal(pending, mask);

	if (sig)
		collect_signal(sig, pending, info, resched_timer);
	return sig;
}

/*
 * Dequeue a signal and return the element to the caller, which is
 * expected to free it.
 *
 * All callers have to hold the siglock.
 */
int dequeue_signal(struct task_struct *tsk, sigset_t *mask, kernel_siginfo_t *info)
{
	bool resched_timer = false;
	int signr;

	/* We only dequeue private signals from ourselves, we don't let
	 * signalfd steal them
	 */
	signr = __dequeue_signal(&tsk->pending, mask, info, &resched_timer);
	if (!signr) {
		signr = __dequeue_signal(&tsk->signal->shared_pending,
					 mask, info, &resched_timer);
#ifdef CONFIG_POSIX_TIMERS
		/*
		 * itimer signal ?
		 *
		 * itimers are process shared and we restart periodic
		 * itimers in the signal delivery path to prevent DoS
		 * attacks in the high resolution timer case. This is
		 * compliant with the old way of self-restarting
		 * itimers, as the SIGALRM is a legacy signal and only
		 * queued once. Changing the restart behaviour to
		 * restart the timer in the signal dequeue path is
		 * reducing the timer noise on heavy loaded !highres
		 * systems too.
		 */
		if (unlikely(signr == SIGALRM)) {
			struct hrtimer *tmr = &tsk->signal->real_timer;

			if (!hrtimer_is_queued(tmr) &&
			    tsk->signal->it_real_incr != 0) {
				hrtimer_forward(tmr, tmr->base->get_time(),
						tsk->signal->it_real_incr);
				hrtimer_restart(tmr);
			}
		}
#endif
	}

	recalc_sigpending();
	if (!signr)
		return 0;

	if (unlikely(sig_kernel_stop(signr))) {
		/*
		 * Set a marker that we have dequeued a stop signal.  Our
		 * caller might release the siglock and then the pending
		 * stop signal it is about to process is no longer in the
		 * pending bitmasks, but must still be cleared by a SIGCONT
		 * (and overruled by a SIGKILL).  So those cases clear this
		 * shared flag after we've set it.  Note that this flag may
		 * remain set after the signal we return is ignored or
		 * handled.  That doesn't matter because its only purpose
		 * is to alert stop-signal processing code when another
		 * processor has come along and cleared the flag.
		 */
		current->jobctl |= JOBCTL_STOP_DEQUEUED;
	}
#ifdef CONFIG_POSIX_TIMERS
	if (resched_timer) {
		/*
		 * Release the siglock to ensure proper locking order
		 * of timer locks outside of siglocks.  Note, we leave
		 * irqs disabled here, since the posix-timers code is
		 * about to disable them again anyway.
		 */
		spin_unlock(&tsk->sighand->siglock);
		posixtimer_rearm(info);
		spin_lock(&tsk->sighand->siglock);

		/* Don't expose the si_sys_private value to userspace */
		info->si_sys_private = 0;
	}
#endif
	return signr;
}
EXPORT_SYMBOL_GPL(dequeue_signal);

static int dequeue_synchronous_signal(kernel_siginfo_t *info)
{
	struct task_struct *tsk = current;
	struct sigpending *pending = &tsk->pending;
	struct sigqueue *q, *sync = NULL;

	/*
	 * Might a synchronous signal be in the queue?
	 */
	if (!((pending->signal.sig[0] & ~tsk->blocked.sig[0]) & SYNCHRONOUS_MASK))
		return 0;

	/*
	 * Return the first synchronous signal in the queue.
	 */
	list_for_each_entry(q, &pending->list, list) {
		/* Synchronous signals have a positive si_code */
		if ((q->info.si_code > SI_USER) &&
		    (sigmask(q->info.si_signo) & SYNCHRONOUS_MASK)) {
			sync = q;
			goto next;
		}
	}
	return 0;
next:
	/*
	 * Check if there is another siginfo for the same signal.
	 */
	list_for_each_entry_continue(q, &pending->list, list) {
		if (q->info.si_signo == sync->info.si_signo)
			goto still_pending;
	}

	sigdelset(&pending->signal, sync->info.si_signo);
	recalc_sigpending();
still_pending:
	list_del_init(&sync->list);
	copy_siginfo(info, &sync->info);
	__sigqueue_free(sync);
	return info->si_signo;
}

/*
 * Tell a process that it has a new active signal..
 *
 * NOTE! we rely on the previous spin_lock to
 * lock interrupts for us! We can only be called with
 * "siglock" held, and the local interrupt must
 * have been disabled when that got acquired!
 *
 * No need to set need_resched since signal event passing
 * goes through ->blocked
 */
void signal_wake_up_state(struct task_struct *t, unsigned int state)
{
	set_tsk_thread_flag(t, TIF_SIGPENDING);
	/*
	 * TASK_WAKEKILL also means wake it up in the stopped/traced/killable
	 * case. We don't check t->state here because there is a race with it
	 * executing another processor and just now entering stopped state.
	 * By using wake_up_state, we ensure the process will wake up and
	 * handle its death signal.
	 */
	if (!wake_up_state(t, state | TASK_INTERRUPTIBLE))
		kick_process(t);
}

/*
 * Remove signals in mask from the pending set and queue.
 * Returns 1 if any signals were found.
 *
 * All callers must be holding the siglock.
 */
static void flush_sigqueue_mask(sigset_t *mask, struct sigpending *s)
{
	struct sigqueue *q, *n;
	sigset_t m;

	sigandsets(&m, mask, &s->signal);
	if (sigisemptyset(&m))
		return;

	sigandnsets(&s->signal, &s->signal, mask);
	list_for_each_entry_safe(q, n, &s->list, list) {
		if (sigismember(mask, q->info.si_signo)) {
			list_del_init(&q->list);
			__sigqueue_free(q);
		}
	}
}

static inline int is_si_special(const struct kernel_siginfo *info)
{
	return info <= SEND_SIG_PRIV;
}

static inline bool si_fromuser(const struct kernel_siginfo *info)
{
	return info == SEND_SIG_NOINFO ||
		(!is_si_special(info) && SI_FROMUSER(info));
}

/*
 * called with RCU read lock from check_kill_permission()
 */
static bool kill_ok_by_cred(struct task_struct *t)
{
	const struct cred *cred = current_cred();
	const struct cred *tcred = __task_cred(t);

	return uid_eq(cred->euid, tcred->suid) ||
	       uid_eq(cred->euid, tcred->uid) ||
	       uid_eq(cred->uid, tcred->suid) ||
	       uid_eq(cred->uid, tcred->uid) ||
	       ns_capable(tcred->user_ns, CAP_KILL);
}

/*
 * Bad permissions for sending the signal
 * - the caller must hold the RCU read lock
 */
static int check_kill_permission(int sig, struct kernel_siginfo *info,
				 struct task_struct *t)
{
	struct pid *sid;
	int error;

	if (!valid_signal(sig))
		return -EINVAL;

	if (!si_fromuser(info))
		return 0;

	error = audit_signal_info(sig, t); /* Let audit system see the signal */
	if (error)
		return error;

	if (!same_thread_group(current, t) &&
	    !kill_ok_by_cred(t)) {
		switch (sig) {
		case SIGCONT:
			sid = task_session(t);
			/*
			 * We don't return the error if sid == NULL. The
			 * task was unhashed, the caller must notice this.
			 */
			if (!sid || sid == task_session(current))
				break;
			fallthrough;
		default:
			return -EPERM;
		}
	}

	return security_task_kill(t, info, sig, NULL);
}

/**
 * ptrace_trap_notify - schedule trap to notify ptracer
 * @t: tracee wanting to notify tracer
 *
 * This function schedules sticky ptrace trap which is cleared on the next
 * TRAP_STOP to notify ptracer of an event.  @t must have been seized by
 * ptracer.
 *
 * If @t is running, STOP trap will be taken.  If trapped for STOP and
 * ptracer is listening for events, tracee is woken up so that it can
 * re-trap for the new event.  If trapped otherwise, STOP trap will be
 * eventually taken without returning to userland after the existing traps
 * are finished by PTRACE_CONT.
 *
 * CONTEXT:
 * Must be called with @task->sighand->siglock held.
 */
static void ptrace_trap_notify(struct task_struct *t)
{
	WARN_ON_ONCE(!(t->ptrace & PT_SEIZED));
	assert_spin_locked(&t->sighand->siglock);

	task_set_jobctl_pending(t, JOBCTL_TRAP_NOTIFY);
	ptrace_signal_wake_up(t, t->jobctl & JOBCTL_LISTENING);
}

/*
 * Handle magic process-wide effects of stop/continue signals. Unlike
 * the signal actions, these happen immediately at signal-generation
 * time regardless of blocking, ignoring, or handling.  This does the
 * actual continuing for SIGCONT, but not the actual stopping for stop
 * signals. The process stop is done as a signal action for SIG_DFL.
 *
 * Returns true if the signal should be actually delivered, otherwise
 * it should be dropped.
 */
static bool prepare_signal(int sig, struct task_struct *p, bool force)
{
	struct signal_struct *signal = p->signal;
	struct task_struct *t;
	sigset_t flush;

	if (signal->flags & (SIGNAL_GROUP_EXIT | SIGNAL_GROUP_COREDUMP)) {
		if (!(signal->flags & SIGNAL_GROUP_EXIT))
			return sig == SIGKILL;
		/*
		 * The process is in the middle of dying, nothing to do.
		 */
	} else if (sig_kernel_stop(sig)) {
		/*
		 * This is a stop signal.  Remove SIGCONT from all queues.
		 */
		siginitset(&flush, sigmask(SIGCONT));
		flush_sigqueue_mask(&flush, &signal->shared_pending);
		for_each_thread(p, t)
			flush_sigqueue_mask(&flush, &t->pending);
	} else if (sig == SIGCONT) {
		unsigned int why;
		/*
		 * Remove all stop signals from all queues, wake all threads.
		 */
		siginitset(&flush, SIG_KERNEL_STOP_MASK);
		flush_sigqueue_mask(&flush, &signal->shared_pending);
		for_each_thread(p, t) {
			flush_sigqueue_mask(&flush, &t->pending);
			task_clear_jobctl_pending(t, JOBCTL_STOP_PENDING);
			if (likely(!(t->ptrace & PT_SEIZED)))
				wake_up_state(t, __TASK_STOPPED);
			else
				ptrace_trap_notify(t);
		}

		/*
		 * Notify the parent with CLD_CONTINUED if we were stopped.
		 *
		 * If we were in the middle of a group stop, we pretend it
		 * was already finished, and then continued. Since SIGCHLD
		 * doesn't queue we report only CLD_STOPPED, as if the next
		 * CLD_CONTINUED was dropped.
		 */
		why = 0;
		if (signal->flags & SIGNAL_STOP_STOPPED)
			why |= SIGNAL_CLD_CONTINUED;
		else if (signal->group_stop_count)
			why |= SIGNAL_CLD_STOPPED;

		if (why) {
			/*
			 * The first thread which returns from do_signal_stop()
			 * will take ->siglock, notice SIGNAL_CLD_MASK, and
			 * notify its parent. See get_signal().
			 */
			signal_set_stop_flags(signal, why | SIGNAL_STOP_CONTINUED);
			signal->group_stop_count = 0;
			signal->group_exit_code = 0;
		}
	}

	return !sig_ignored(p, sig, force);
}

/*
 * Test if P wants to take SIG.  After we've checked all threads with this,
 * it's equivalent to finding no threads not blocking SIG.  Any threads not
 * blocking SIG were ruled out because they are not running and already
 * have pending signals.  Such threads will dequeue from the shared queue
 * as soon as they're available, so putting the signal on the shared queue
 * will be equivalent to sending it to one such thread.
 */
static inline bool wants_signal(int sig, struct task_struct *p)
{
	if (sigismember(&p->blocked, sig))
		return false;

	if (p->flags & PF_EXITING)
		return false;

	if (sig == SIGKILL)
		return true;

	if (task_is_stopped_or_traced(p))
		return false;

	return task_curr(p) || !task_sigpending(p);
}

static void complete_signal(int sig, struct task_struct *p, enum pid_type type)
{
	struct signal_struct *signal = p->signal;
	struct task_struct *t;

	/*
	 * Now find a thread we can wake up to take the signal off the queue.
	 *
	 * If the main thread wants the signal, it gets first crack.
	 * Probably the least surprising to the average bear.
	 */
	if (wants_signal(sig, p))
		t = p;
	else if ((type == PIDTYPE_PID) || thread_group_empty(p))
		/*
		 * There is just one thread and it does not need to be woken.
		 * It will dequeue unblocked signals before it runs again.
		 */
		return;
	else {
		/*
		 * Otherwise try to find a suitable thread.
		 */
		t = signal->curr_target;
		while (!wants_signal(sig, t)) {
			t = next_thread(t);
			if (t == signal->curr_target)
				/*
				 * No thread needs to be woken.
				 * Any eligible threads will see
				 * the signal in the queue soon.
				 */
				return;
		}
		signal->curr_target = t;
	}

	/*
	 * Found a killable thread.  If the signal will be fatal,
	 * then start taking the whole group down immediately.
	 */
	if (sig_fatal(p, sig) &&
	    !(signal->flags & SIGNAL_GROUP_EXIT) &&
	    !sigismember(&t->real_blocked, sig) &&
	    (sig == SIGKILL || !p->ptrace)) {
		/*
		 * This signal will be fatal to the whole group.
		 */
		if (!sig_kernel_coredump(sig)) {
			/*
			 * Start a group exit and wake everybody up.
			 * This way we don't have other threads
			 * running and doing things after a slower
			 * thread has the fatal signal pending.
			 */
			signal->flags = SIGNAL_GROUP_EXIT;
			signal->group_exit_code = sig;
			signal->group_stop_count = 0;
			t = p;
			do {
				task_clear_jobctl_pending(t, JOBCTL_PENDING_MASK);
				sigaddset(&t->pending.signal, SIGKILL);
				signal_wake_up(t, 1);
			} while_each_thread(p, t);
			return;
		}
	}

	/*
	 * The signal is already in the shared-pending queue.
	 * Tell the chosen thread to wake up and dequeue it.
	 */
	signal_wake_up(t, sig == SIGKILL);
	return;
}

static inline bool legacy_queue(struct sigpending *signals, int sig)
{
	return (sig < SIGRTMIN) && sigismember(&signals->signal, sig);
}

static int __send_signal(int sig, struct kernel_siginfo *info, struct task_struct *t,
			enum pid_type type, bool force)
{
	struct sigpending *pending;
	struct sigqueue *q;
	int override_rlimit;
	int ret = 0, result;

	assert_spin_locked(&t->sighand->siglock);

	result = TRACE_SIGNAL_IGNORED;
	if (!prepare_signal(sig, t, force))
		goto ret;

	pending = (type != PIDTYPE_PID) ? &t->signal->shared_pending : &t->pending;
	/*
	 * Short-circuit ignored signals and support queuing
	 * exactly one non-rt signal, so that we can get more
	 * detailed information about the cause of the signal.
	 */
	result = TRACE_SIGNAL_ALREADY_PENDING;
	if (legacy_queue(pending, sig))
		goto ret;

	result = TRACE_SIGNAL_DELIVERED;
	/*
	 * Skip useless siginfo allocation for SIGKILL and kernel threads.
	 */
	if ((sig == SIGKILL) || (t->flags & PF_KTHREAD))
		goto out_set;

	/*
	 * Real-time signals must be queued if sent by sigqueue, or
	 * some other real-time mechanism.  It is implementation
	 * defined whether kill() does so.  We attempt to do so, on
	 * the principle of least surprise, but since kill is not
	 * allowed to fail with EAGAIN when low on memory we just
	 * make sure at least one signal gets delivered and don't
	 * pass on the info struct.
	 */
	if (sig < SIGRTMIN)
		override_rlimit = (is_si_special(info) || info->si_code >= 0);
	else
		override_rlimit = 0;

	q = __sigqueue_alloc(sig, t, GFP_ATOMIC, override_rlimit, 0);

	if (q) {
		list_add_tail(&q->list, &pending->list);
		switch ((unsigned long) info) {
		case (unsigned long) SEND_SIG_NOINFO:
			clear_siginfo(&q->info);
			q->info.si_signo = sig;
			q->info.si_errno = 0;
			q->info.si_code = SI_USER;
			q->info.si_pid = task_tgid_nr_ns(current,
							task_active_pid_ns(t));
			rcu_read_lock();
			q->info.si_uid =
				from_kuid_munged(task_cred_xxx(t, user_ns),
						 current_uid());
			rcu_read_unlock();
			break;
		case (unsigned long) SEND_SIG_PRIV:
			clear_siginfo(&q->info);
			q->info.si_signo = sig;
			q->info.si_errno = 0;
			q->info.si_code = SI_KERNEL;
			q->info.si_pid = 0;
			q->info.si_uid = 0;
			break;
		default:
			copy_siginfo(&q->info, info);
			break;
		}
	} else if (!is_si_special(info) &&
		   sig >= SIGRTMIN && info->si_code != SI_USER) {
		/*
		 * Queue overflow, abort.  We may abort if the
		 * signal was rt and sent by user using something
		 * other than kill().
		 */
		result = TRACE_SIGNAL_OVERFLOW_FAIL;
		ret = -EAGAIN;
		goto ret;
	} else {
		/*
		 * This is a silent loss of information.  We still
		 * send the signal, but the *info bits are lost.
		 */
		result = TRACE_SIGNAL_LOSE_INFO;
	}

out_set:
	signalfd_notify(t, sig);
	sigaddset(&pending->signal, sig);

	/* Let multiprocess signals appear after on-going forks */
	if (type > PIDTYPE_TGID) {
		struct multiprocess_signals *delayed;
		hlist_for_each_entry(delayed, &t->signal->multiprocess, node) {
			sigset_t *signal = &delayed->signal;
			/* Can't queue both a stop and a continue signal */
			if (sig == SIGCONT)
				sigdelsetmask(signal, SIG_KERNEL_STOP_MASK);
			else if (sig_kernel_stop(sig))
				sigdelset(signal, SIGCONT);
			sigaddset(signal, sig);
		}
	}

	complete_signal(sig, t, type);
ret:
	trace_signal_generate(sig, info, t, type != PIDTYPE_PID, result);
	return ret;
}

static inline bool has_si_pid_and_uid(struct kernel_siginfo *info)
{
	bool ret = false;
	switch (siginfo_layout(info->si_signo, info->si_code)) {
	case SIL_KILL:
	case SIL_CHLD:
	case SIL_RT:
		ret = true;
		break;
	case SIL_TIMER:
	case SIL_POLL:
	case SIL_FAULT:
	case SIL_FAULT_TRAPNO:
	case SIL_FAULT_MCEERR:
	case SIL_FAULT_BNDERR:
	case SIL_FAULT_PKUERR:
	case SIL_FAULT_PERF_EVENT:
	case SIL_SYS:
		ret = false;
		break;
	}
	return ret;
}

static int send_signal(int sig, struct kernel_siginfo *info, struct task_struct *t,
			enum pid_type type)
{
	/* Should SIGKILL or SIGSTOP be received by a pid namespace init? */
	bool force = false;

	if (info == SEND_SIG_NOINFO) {
		/* Force if sent from an ancestor pid namespace */
		force = !task_pid_nr_ns(current, task_active_pid_ns(t));
	} else if (info == SEND_SIG_PRIV) {
		/* Don't ignore kernel generated signals */
		force = true;
	} else if (has_si_pid_and_uid(info)) {
		/* SIGKILL and SIGSTOP is special or has ids */
		struct user_namespace *t_user_ns;

		rcu_read_lock();
		t_user_ns = task_cred_xxx(t, user_ns);
		if (current_user_ns() != t_user_ns) {
			kuid_t uid = make_kuid(current_user_ns(), info->si_uid);
			info->si_uid = from_kuid_munged(t_user_ns, uid);
		}
		rcu_read_unlock();

		/* A kernel generated signal? */
		force = (info->si_code == SI_KERNEL);

		/* From an ancestor pid namespace? */
		if (!task_pid_nr_ns(current, task_active_pid_ns(t))) {
			info->si_pid = 0;
			force = true;
		}
	}
	return __send_signal(sig, info, t, type, force);
}

static void print_fatal_signal(int signr)
{
	struct pt_regs *regs = signal_pt_regs();
	pr_info("potentially unexpected fatal signal %d.\n", signr);

#if defined(__i386__) && !defined(__arch_um__)
	pr_info("code at %08lx: ", regs->ip);
	{
		int i;
		for (i = 0; i < 16; i++) {
			unsigned char insn;

			if (get_user(insn, (unsigned char *)(regs->ip + i)))
				break;
			pr_cont("%02x ", insn);
		}
	}
	pr_cont("\n");
#endif
	preempt_disable();
	show_regs(regs);
	preempt_enable();
}

static int __init setup_print_fatal_signals(char *str)
{
	get_option (&str, &print_fatal_signals);

	return 1;
}

__setup("print-fatal-signals=", setup_print_fatal_signals);

int
__group_send_sig_info(int sig, struct kernel_siginfo *info, struct task_struct *p)
{
	return send_signal(sig, info, p, PIDTYPE_TGID);
}

int do_send_sig_info(int sig, struct kernel_siginfo *info, struct task_struct *p,
			enum pid_type type)
{
	unsigned long flags;
	int ret = -ESRCH;

	if (lock_task_sighand(p, &flags)) {
		ret = send_signal(sig, info, p, type);
		unlock_task_sighand(p, &flags);
	}

	return ret;
}

enum sig_handler {
	HANDLER_CURRENT, /* If reachable use the current handler */
	HANDLER_SIG_DFL, /* Always use SIG_DFL handler semantics */
	HANDLER_EXIT,	 /* Only visible as the process exit code */
};

/*
 * Force a signal that the process can't ignore: if necessary
 * we unblock the signal and change any SIG_IGN to SIG_DFL.
 *
 * Note: If we unblock the signal, we always reset it to SIG_DFL,
 * since we do not want to have a signal handler that was blocked
 * be invoked when user space had explicitly blocked it.
 *
 * We don't want to have recursive SIGSEGV's etc, for example,
 * that is why we also clear SIGNAL_UNKILLABLE.
 */
static int
<<<<<<< HEAD
force_sig_info_to_task(struct kernel_siginfo *info, struct task_struct *t, bool sigdfl)
=======
force_sig_info_to_task(struct kernel_siginfo *info, struct task_struct *t,
	enum sig_handler handler)
>>>>>>> df0cc57e
{
	unsigned long int flags;
	int ret, blocked, ignored;
	struct k_sigaction *action;
	int sig = info->si_signo;

	spin_lock_irqsave(&t->sighand->siglock, flags);
	action = &t->sighand->action[sig-1];
	ignored = action->sa.sa_handler == SIG_IGN;
	blocked = sigismember(&t->blocked, sig);
<<<<<<< HEAD
	if (blocked || ignored || sigdfl) {
=======
	if (blocked || ignored || (handler != HANDLER_CURRENT)) {
>>>>>>> df0cc57e
		action->sa.sa_handler = SIG_DFL;
		if (handler == HANDLER_EXIT)
			action->sa.sa_flags |= SA_IMMUTABLE;
		if (blocked) {
			sigdelset(&t->blocked, sig);
			recalc_sigpending_and_wake(t);
		}
	}
	/*
	 * Don't clear SIGNAL_UNKILLABLE for traced tasks, users won't expect
	 * debugging to leave init killable.
	 */
	if (action->sa.sa_handler == SIG_DFL && !t->ptrace)
		t->signal->flags &= ~SIGNAL_UNKILLABLE;
	ret = send_signal(sig, info, t, PIDTYPE_PID);
	spin_unlock_irqrestore(&t->sighand->siglock, flags);

	return ret;
}

int force_sig_info(struct kernel_siginfo *info)
{
<<<<<<< HEAD
	return force_sig_info_to_task(info, current, false);
=======
	return force_sig_info_to_task(info, current, HANDLER_CURRENT);
>>>>>>> df0cc57e
}

/*
 * Nuke all other threads in the group.
 */
int zap_other_threads(struct task_struct *p)
{
	struct task_struct *t = p;
	int count = 0;

	p->signal->group_stop_count = 0;

	while_each_thread(p, t) {
		task_clear_jobctl_pending(t, JOBCTL_PENDING_MASK);
		count++;

		/* Don't bother with already dead threads */
		if (t->exit_state)
			continue;
		sigaddset(&t->pending.signal, SIGKILL);
		signal_wake_up(t, 1);
	}

	return count;
}

struct sighand_struct *__lock_task_sighand(struct task_struct *tsk,
					   unsigned long *flags)
{
	struct sighand_struct *sighand;

	rcu_read_lock();
	for (;;) {
		sighand = rcu_dereference(tsk->sighand);
		if (unlikely(sighand == NULL))
			break;

		/*
		 * This sighand can be already freed and even reused, but
		 * we rely on SLAB_TYPESAFE_BY_RCU and sighand_ctor() which
		 * initializes ->siglock: this slab can't go away, it has
		 * the same object type, ->siglock can't be reinitialized.
		 *
		 * We need to ensure that tsk->sighand is still the same
		 * after we take the lock, we can race with de_thread() or
		 * __exit_signal(). In the latter case the next iteration
		 * must see ->sighand == NULL.
		 */
		spin_lock_irqsave(&sighand->siglock, *flags);
		if (likely(sighand == rcu_access_pointer(tsk->sighand)))
			break;
		spin_unlock_irqrestore(&sighand->siglock, *flags);
	}
	rcu_read_unlock();

	return sighand;
}

#ifdef CONFIG_LOCKDEP
void lockdep_assert_task_sighand_held(struct task_struct *task)
{
	struct sighand_struct *sighand;

	rcu_read_lock();
	sighand = rcu_dereference(task->sighand);
	if (sighand)
		lockdep_assert_held(&sighand->siglock);
	else
		WARN_ON_ONCE(1);
	rcu_read_unlock();
}
#endif

/*
 * send signal info to all the members of a group
 */
int group_send_sig_info(int sig, struct kernel_siginfo *info,
			struct task_struct *p, enum pid_type type)
{
	int ret;

	rcu_read_lock();
	ret = check_kill_permission(sig, info, p);
	rcu_read_unlock();

	if (!ret && sig)
		ret = do_send_sig_info(sig, info, p, type);

	return ret;
}

/*
 * __kill_pgrp_info() sends a signal to a process group: this is what the tty
 * control characters do (^C, ^Z etc)
 * - the caller must hold at least a readlock on tasklist_lock
 */
int __kill_pgrp_info(int sig, struct kernel_siginfo *info, struct pid *pgrp)
{
	struct task_struct *p = NULL;
	int retval, success;

	success = 0;
	retval = -ESRCH;
	do_each_pid_task(pgrp, PIDTYPE_PGID, p) {
		int err = group_send_sig_info(sig, info, p, PIDTYPE_PGID);
		success |= !err;
		retval = err;
	} while_each_pid_task(pgrp, PIDTYPE_PGID, p);
	return success ? 0 : retval;
}

int kill_pid_info(int sig, struct kernel_siginfo *info, struct pid *pid)
{
	int error = -ESRCH;
	struct task_struct *p;

	for (;;) {
		rcu_read_lock();
		p = pid_task(pid, PIDTYPE_PID);
		if (p)
			error = group_send_sig_info(sig, info, p, PIDTYPE_TGID);
		rcu_read_unlock();
		if (likely(!p || error != -ESRCH))
			return error;

		/*
		 * The task was unhashed in between, try again.  If it
		 * is dead, pid_task() will return NULL, if we race with
		 * de_thread() it will find the new leader.
		 */
	}
}

static int kill_proc_info(int sig, struct kernel_siginfo *info, pid_t pid)
{
	int error;
	rcu_read_lock();
	error = kill_pid_info(sig, info, find_vpid(pid));
	rcu_read_unlock();
	return error;
}

static inline bool kill_as_cred_perm(const struct cred *cred,
				     struct task_struct *target)
{
	const struct cred *pcred = __task_cred(target);

	return uid_eq(cred->euid, pcred->suid) ||
	       uid_eq(cred->euid, pcred->uid) ||
	       uid_eq(cred->uid, pcred->suid) ||
	       uid_eq(cred->uid, pcred->uid);
}

/*
 * The usb asyncio usage of siginfo is wrong.  The glibc support
 * for asyncio which uses SI_ASYNCIO assumes the layout is SIL_RT.
 * AKA after the generic fields:
 *	kernel_pid_t	si_pid;
 *	kernel_uid32_t	si_uid;
 *	sigval_t	si_value;
 *
 * Unfortunately when usb generates SI_ASYNCIO it assumes the layout
 * after the generic fields is:
 *	void __user 	*si_addr;
 *
 * This is a practical problem when there is a 64bit big endian kernel
 * and a 32bit userspace.  As the 32bit address will encoded in the low
 * 32bits of the pointer.  Those low 32bits will be stored at higher
 * address than appear in a 32 bit pointer.  So userspace will not
 * see the address it was expecting for it's completions.
 *
 * There is nothing in the encoding that can allow
 * copy_siginfo_to_user32 to detect this confusion of formats, so
 * handle this by requiring the caller of kill_pid_usb_asyncio to
 * notice when this situration takes place and to store the 32bit
 * pointer in sival_int, instead of sival_addr of the sigval_t addr
 * parameter.
 */
int kill_pid_usb_asyncio(int sig, int errno, sigval_t addr,
			 struct pid *pid, const struct cred *cred)
{
	struct kernel_siginfo info;
	struct task_struct *p;
	unsigned long flags;
	int ret = -EINVAL;

	if (!valid_signal(sig))
		return ret;

	clear_siginfo(&info);
	info.si_signo = sig;
	info.si_errno = errno;
	info.si_code = SI_ASYNCIO;
	*((sigval_t *)&info.si_pid) = addr;

	rcu_read_lock();
	p = pid_task(pid, PIDTYPE_PID);
	if (!p) {
		ret = -ESRCH;
		goto out_unlock;
	}
	if (!kill_as_cred_perm(cred, p)) {
		ret = -EPERM;
		goto out_unlock;
	}
	ret = security_task_kill(p, &info, sig, cred);
	if (ret)
		goto out_unlock;

	if (sig) {
		if (lock_task_sighand(p, &flags)) {
			ret = __send_signal(sig, &info, p, PIDTYPE_TGID, false);
			unlock_task_sighand(p, &flags);
		} else
			ret = -ESRCH;
	}
out_unlock:
	rcu_read_unlock();
	return ret;
}
EXPORT_SYMBOL_GPL(kill_pid_usb_asyncio);

/*
 * kill_something_info() interprets pid in interesting ways just like kill(2).
 *
 * POSIX specifies that kill(-1,sig) is unspecified, but what we have
 * is probably wrong.  Should make it like BSD or SYSV.
 */

static int kill_something_info(int sig, struct kernel_siginfo *info, pid_t pid)
{
	int ret;

	if (pid > 0)
		return kill_proc_info(sig, info, pid);

	/* -INT_MIN is undefined.  Exclude this case to avoid a UBSAN warning */
	if (pid == INT_MIN)
		return -ESRCH;

	read_lock(&tasklist_lock);
	if (pid != -1) {
		ret = __kill_pgrp_info(sig, info,
				pid ? find_vpid(-pid) : task_pgrp(current));
	} else {
		int retval = 0, count = 0;
		struct task_struct * p;

		for_each_process(p) {
			if (task_pid_vnr(p) > 1 &&
					!same_thread_group(p, current)) {
				int err = group_send_sig_info(sig, info, p,
							      PIDTYPE_MAX);
				++count;
				if (err != -EPERM)
					retval = err;
			}
		}
		ret = count ? retval : -ESRCH;
	}
	read_unlock(&tasklist_lock);

	return ret;
}

/*
 * These are for backward compatibility with the rest of the kernel source.
 */

int send_sig_info(int sig, struct kernel_siginfo *info, struct task_struct *p)
{
	/*
	 * Make sure legacy kernel users don't send in bad values
	 * (normal paths check this in check_kill_permission).
	 */
	if (!valid_signal(sig))
		return -EINVAL;

	return do_send_sig_info(sig, info, p, PIDTYPE_PID);
}
EXPORT_SYMBOL(send_sig_info);

#define __si_special(priv) \
	((priv) ? SEND_SIG_PRIV : SEND_SIG_NOINFO)

int
send_sig(int sig, struct task_struct *p, int priv)
{
	return send_sig_info(sig, __si_special(priv), p);
}
EXPORT_SYMBOL(send_sig);

void force_sig(int sig)
{
	struct kernel_siginfo info;

	clear_siginfo(&info);
	info.si_signo = sig;
	info.si_errno = 0;
	info.si_code = SI_KERNEL;
	info.si_pid = 0;
	info.si_uid = 0;
	force_sig_info(&info);
}
EXPORT_SYMBOL(force_sig);

void force_fatal_sig(int sig)
{
	struct kernel_siginfo info;

	clear_siginfo(&info);
	info.si_signo = sig;
	info.si_errno = 0;
	info.si_code = SI_KERNEL;
	info.si_pid = 0;
	info.si_uid = 0;
	force_sig_info_to_task(&info, current, HANDLER_SIG_DFL);
}

void force_exit_sig(int sig)
{
	struct kernel_siginfo info;

	clear_siginfo(&info);
	info.si_signo = sig;
	info.si_errno = 0;
	info.si_code = SI_KERNEL;
	info.si_pid = 0;
	info.si_uid = 0;
	force_sig_info_to_task(&info, current, HANDLER_EXIT);
}

/*
 * When things go south during signal handling, we
 * will force a SIGSEGV. And if the signal that caused
 * the problem was already a SIGSEGV, we'll want to
 * make sure we don't even try to deliver the signal..
 */
void force_sigsegv(int sig)
{
	if (sig == SIGSEGV)
		force_fatal_sig(SIGSEGV);
	else
		force_sig(SIGSEGV);
}

int force_sig_fault_to_task(int sig, int code, void __user *addr
	___ARCH_SI_IA64(int imm, unsigned int flags, unsigned long isr)
	, struct task_struct *t)
{
	struct kernel_siginfo info;

	clear_siginfo(&info);
	info.si_signo = sig;
	info.si_errno = 0;
	info.si_code  = code;
	info.si_addr  = addr;
#ifdef __ia64__
	info.si_imm = imm;
	info.si_flags = flags;
	info.si_isr = isr;
#endif
<<<<<<< HEAD
	return force_sig_info_to_task(&info, t, false);
=======
	return force_sig_info_to_task(&info, t, HANDLER_CURRENT);
>>>>>>> df0cc57e
}

int force_sig_fault(int sig, int code, void __user *addr
	___ARCH_SI_IA64(int imm, unsigned int flags, unsigned long isr))
{
	return force_sig_fault_to_task(sig, code, addr
				       ___ARCH_SI_IA64(imm, flags, isr), current);
}

int send_sig_fault(int sig, int code, void __user *addr
	___ARCH_SI_IA64(int imm, unsigned int flags, unsigned long isr)
	, struct task_struct *t)
{
	struct kernel_siginfo info;

	clear_siginfo(&info);
	info.si_signo = sig;
	info.si_errno = 0;
	info.si_code  = code;
	info.si_addr  = addr;
#ifdef __ia64__
	info.si_imm = imm;
	info.si_flags = flags;
	info.si_isr = isr;
#endif
	return send_sig_info(info.si_signo, &info, t);
}

int force_sig_mceerr(int code, void __user *addr, short lsb)
{
	struct kernel_siginfo info;

	WARN_ON((code != BUS_MCEERR_AO) && (code != BUS_MCEERR_AR));
	clear_siginfo(&info);
	info.si_signo = SIGBUS;
	info.si_errno = 0;
	info.si_code = code;
	info.si_addr = addr;
	info.si_addr_lsb = lsb;
	return force_sig_info(&info);
}

int send_sig_mceerr(int code, void __user *addr, short lsb, struct task_struct *t)
{
	struct kernel_siginfo info;

	WARN_ON((code != BUS_MCEERR_AO) && (code != BUS_MCEERR_AR));
	clear_siginfo(&info);
	info.si_signo = SIGBUS;
	info.si_errno = 0;
	info.si_code = code;
	info.si_addr = addr;
	info.si_addr_lsb = lsb;
	return send_sig_info(info.si_signo, &info, t);
}
EXPORT_SYMBOL(send_sig_mceerr);

int force_sig_bnderr(void __user *addr, void __user *lower, void __user *upper)
{
	struct kernel_siginfo info;

	clear_siginfo(&info);
	info.si_signo = SIGSEGV;
	info.si_errno = 0;
	info.si_code  = SEGV_BNDERR;
	info.si_addr  = addr;
	info.si_lower = lower;
	info.si_upper = upper;
	return force_sig_info(&info);
}

#ifdef SEGV_PKUERR
int force_sig_pkuerr(void __user *addr, u32 pkey)
{
	struct kernel_siginfo info;

	clear_siginfo(&info);
	info.si_signo = SIGSEGV;
	info.si_errno = 0;
	info.si_code  = SEGV_PKUERR;
	info.si_addr  = addr;
	info.si_pkey  = pkey;
	return force_sig_info(&info);
}
#endif

int force_sig_perf(void __user *addr, u32 type, u64 sig_data)
{
	struct kernel_siginfo info;

	clear_siginfo(&info);
	info.si_signo     = SIGTRAP;
	info.si_errno     = 0;
	info.si_code      = TRAP_PERF;
	info.si_addr      = addr;
	info.si_perf_data = sig_data;
	info.si_perf_type = type;

	return force_sig_info(&info);
}

/**
 * force_sig_seccomp - signals the task to allow in-process syscall emulation
 * @syscall: syscall number to send to userland
 * @reason: filter-supplied reason code to send to userland (via si_errno)
 *
 * Forces a SIGSYS with a code of SYS_SECCOMP and related sigsys info.
 */
int force_sig_seccomp(int syscall, int reason, bool force_coredump)
{
	struct kernel_siginfo info;

	clear_siginfo(&info);
	info.si_signo = SIGSYS;
	info.si_code = SYS_SECCOMP;
	info.si_call_addr = (void __user *)KSTK_EIP(current);
	info.si_errno = reason;
	info.si_arch = syscall_get_arch(current);
	info.si_syscall = syscall;
<<<<<<< HEAD
	return force_sig_info_to_task(&info, current, force_coredump);
=======
	return force_sig_info_to_task(&info, current,
		force_coredump ? HANDLER_EXIT : HANDLER_CURRENT);
>>>>>>> df0cc57e
}

/* For the crazy architectures that include trap information in
 * the errno field, instead of an actual errno value.
 */
int force_sig_ptrace_errno_trap(int errno, void __user *addr)
{
	struct kernel_siginfo info;

	clear_siginfo(&info);
	info.si_signo = SIGTRAP;
	info.si_errno = errno;
	info.si_code  = TRAP_HWBKPT;
	info.si_addr  = addr;
	return force_sig_info(&info);
}

/* For the rare architectures that include trap information using
 * si_trapno.
 */
int force_sig_fault_trapno(int sig, int code, void __user *addr, int trapno)
{
	struct kernel_siginfo info;

	clear_siginfo(&info);
	info.si_signo = sig;
	info.si_errno = 0;
	info.si_code  = code;
	info.si_addr  = addr;
	info.si_trapno = trapno;
	return force_sig_info(&info);
}

/* For the rare architectures that include trap information using
 * si_trapno.
 */
int send_sig_fault_trapno(int sig, int code, void __user *addr, int trapno,
			  struct task_struct *t)
{
	struct kernel_siginfo info;

	clear_siginfo(&info);
	info.si_signo = sig;
	info.si_errno = 0;
	info.si_code  = code;
	info.si_addr  = addr;
	info.si_trapno = trapno;
	return send_sig_info(info.si_signo, &info, t);
}

int kill_pgrp(struct pid *pid, int sig, int priv)
{
	int ret;

	read_lock(&tasklist_lock);
	ret = __kill_pgrp_info(sig, __si_special(priv), pid);
	read_unlock(&tasklist_lock);

	return ret;
}
EXPORT_SYMBOL(kill_pgrp);

int kill_pid(struct pid *pid, int sig, int priv)
{
	return kill_pid_info(sig, __si_special(priv), pid);
}
EXPORT_SYMBOL(kill_pid);

/*
 * These functions support sending signals using preallocated sigqueue
 * structures.  This is needed "because realtime applications cannot
 * afford to lose notifications of asynchronous events, like timer
 * expirations or I/O completions".  In the case of POSIX Timers
 * we allocate the sigqueue structure from the timer_create.  If this
 * allocation fails we are able to report the failure to the application
 * with an EAGAIN error.
 */
struct sigqueue *sigqueue_alloc(void)
{
	return __sigqueue_alloc(-1, current, GFP_KERNEL, 0, SIGQUEUE_PREALLOC);
}

void sigqueue_free(struct sigqueue *q)
{
	unsigned long flags;
	spinlock_t *lock = &current->sighand->siglock;

	BUG_ON(!(q->flags & SIGQUEUE_PREALLOC));
	/*
	 * We must hold ->siglock while testing q->list
	 * to serialize with collect_signal() or with
	 * __exit_signal()->flush_sigqueue().
	 */
	spin_lock_irqsave(lock, flags);
	q->flags &= ~SIGQUEUE_PREALLOC;
	/*
	 * If it is queued it will be freed when dequeued,
	 * like the "regular" sigqueue.
	 */
	if (!list_empty(&q->list))
		q = NULL;
	spin_unlock_irqrestore(lock, flags);

	if (q)
		__sigqueue_free(q);
}

int send_sigqueue(struct sigqueue *q, struct pid *pid, enum pid_type type)
{
	int sig = q->info.si_signo;
	struct sigpending *pending;
	struct task_struct *t;
	unsigned long flags;
	int ret, result;

	BUG_ON(!(q->flags & SIGQUEUE_PREALLOC));

	ret = -1;
	rcu_read_lock();
	t = pid_task(pid, type);
	if (!t || !likely(lock_task_sighand(t, &flags)))
		goto ret;

	ret = 1; /* the signal is ignored */
	result = TRACE_SIGNAL_IGNORED;
	if (!prepare_signal(sig, t, false))
		goto out;

	ret = 0;
	if (unlikely(!list_empty(&q->list))) {
		/*
		 * If an SI_TIMER entry is already queue just increment
		 * the overrun count.
		 */
		BUG_ON(q->info.si_code != SI_TIMER);
		q->info.si_overrun++;
		result = TRACE_SIGNAL_ALREADY_PENDING;
		goto out;
	}
	q->info.si_overrun = 0;

	signalfd_notify(t, sig);
	pending = (type != PIDTYPE_PID) ? &t->signal->shared_pending : &t->pending;
	list_add_tail(&q->list, &pending->list);
	sigaddset(&pending->signal, sig);
	complete_signal(sig, t, type);
	result = TRACE_SIGNAL_DELIVERED;
out:
	trace_signal_generate(sig, &q->info, t, type != PIDTYPE_PID, result);
	unlock_task_sighand(t, &flags);
ret:
	rcu_read_unlock();
	return ret;
}

static void do_notify_pidfd(struct task_struct *task)
{
	struct pid *pid;

	WARN_ON(task->exit_state == 0);
	pid = task_pid(task);
	wake_up_all(&pid->wait_pidfd);
}

/*
 * Let a parent know about the death of a child.
 * For a stopped/continued status change, use do_notify_parent_cldstop instead.
 *
 * Returns true if our parent ignored us and so we've switched to
 * self-reaping.
 */
bool do_notify_parent(struct task_struct *tsk, int sig)
{
	struct kernel_siginfo info;
	unsigned long flags;
	struct sighand_struct *psig;
	bool autoreap = false;
	u64 utime, stime;

	BUG_ON(sig == -1);

 	/* do_notify_parent_cldstop should have been called instead.  */
 	BUG_ON(task_is_stopped_or_traced(tsk));

	BUG_ON(!tsk->ptrace &&
	       (tsk->group_leader != tsk || !thread_group_empty(tsk)));

	/* Wake up all pidfd waiters */
	do_notify_pidfd(tsk);

	if (sig != SIGCHLD) {
		/*
		 * This is only possible if parent == real_parent.
		 * Check if it has changed security domain.
		 */
		if (tsk->parent_exec_id != READ_ONCE(tsk->parent->self_exec_id))
			sig = SIGCHLD;
	}

	clear_siginfo(&info);
	info.si_signo = sig;
	info.si_errno = 0;
	/*
	 * We are under tasklist_lock here so our parent is tied to
	 * us and cannot change.
	 *
	 * task_active_pid_ns will always return the same pid namespace
	 * until a task passes through release_task.
	 *
	 * write_lock() currently calls preempt_disable() which is the
	 * same as rcu_read_lock(), but according to Oleg, this is not
	 * correct to rely on this
	 */
	rcu_read_lock();
	info.si_pid = task_pid_nr_ns(tsk, task_active_pid_ns(tsk->parent));
	info.si_uid = from_kuid_munged(task_cred_xxx(tsk->parent, user_ns),
				       task_uid(tsk));
	rcu_read_unlock();

	task_cputime(tsk, &utime, &stime);
	info.si_utime = nsec_to_clock_t(utime + tsk->signal->utime);
	info.si_stime = nsec_to_clock_t(stime + tsk->signal->stime);

	info.si_status = tsk->exit_code & 0x7f;
	if (tsk->exit_code & 0x80)
		info.si_code = CLD_DUMPED;
	else if (tsk->exit_code & 0x7f)
		info.si_code = CLD_KILLED;
	else {
		info.si_code = CLD_EXITED;
		info.si_status = tsk->exit_code >> 8;
	}

	psig = tsk->parent->sighand;
	spin_lock_irqsave(&psig->siglock, flags);
	if (!tsk->ptrace && sig == SIGCHLD &&
	    (psig->action[SIGCHLD-1].sa.sa_handler == SIG_IGN ||
	     (psig->action[SIGCHLD-1].sa.sa_flags & SA_NOCLDWAIT))) {
		/*
		 * We are exiting and our parent doesn't care.  POSIX.1
		 * defines special semantics for setting SIGCHLD to SIG_IGN
		 * or setting the SA_NOCLDWAIT flag: we should be reaped
		 * automatically and not left for our parent's wait4 call.
		 * Rather than having the parent do it as a magic kind of
		 * signal handler, we just set this to tell do_exit that we
		 * can be cleaned up without becoming a zombie.  Note that
		 * we still call __wake_up_parent in this case, because a
		 * blocked sys_wait4 might now return -ECHILD.
		 *
		 * Whether we send SIGCHLD or not for SA_NOCLDWAIT
		 * is implementation-defined: we do (if you don't want
		 * it, just use SIG_IGN instead).
		 */
		autoreap = true;
		if (psig->action[SIGCHLD-1].sa.sa_handler == SIG_IGN)
			sig = 0;
	}
	/*
	 * Send with __send_signal as si_pid and si_uid are in the
	 * parent's namespaces.
	 */
	if (valid_signal(sig) && sig)
		__send_signal(sig, &info, tsk->parent, PIDTYPE_TGID, false);
	__wake_up_parent(tsk, tsk->parent);
	spin_unlock_irqrestore(&psig->siglock, flags);

	return autoreap;
}

/**
 * do_notify_parent_cldstop - notify parent of stopped/continued state change
 * @tsk: task reporting the state change
 * @for_ptracer: the notification is for ptracer
 * @why: CLD_{CONTINUED|STOPPED|TRAPPED} to report
 *
 * Notify @tsk's parent that the stopped/continued state has changed.  If
 * @for_ptracer is %false, @tsk's group leader notifies to its real parent.
 * If %true, @tsk reports to @tsk->parent which should be the ptracer.
 *
 * CONTEXT:
 * Must be called with tasklist_lock at least read locked.
 */
static void do_notify_parent_cldstop(struct task_struct *tsk,
				     bool for_ptracer, int why)
{
	struct kernel_siginfo info;
	unsigned long flags;
	struct task_struct *parent;
	struct sighand_struct *sighand;
	u64 utime, stime;

	if (for_ptracer) {
		parent = tsk->parent;
	} else {
		tsk = tsk->group_leader;
		parent = tsk->real_parent;
	}

	clear_siginfo(&info);
	info.si_signo = SIGCHLD;
	info.si_errno = 0;
	/*
	 * see comment in do_notify_parent() about the following 4 lines
	 */
	rcu_read_lock();
	info.si_pid = task_pid_nr_ns(tsk, task_active_pid_ns(parent));
	info.si_uid = from_kuid_munged(task_cred_xxx(parent, user_ns), task_uid(tsk));
	rcu_read_unlock();

	task_cputime(tsk, &utime, &stime);
	info.si_utime = nsec_to_clock_t(utime);
	info.si_stime = nsec_to_clock_t(stime);

 	info.si_code = why;
 	switch (why) {
 	case CLD_CONTINUED:
 		info.si_status = SIGCONT;
 		break;
 	case CLD_STOPPED:
 		info.si_status = tsk->signal->group_exit_code & 0x7f;
 		break;
 	case CLD_TRAPPED:
 		info.si_status = tsk->exit_code & 0x7f;
 		break;
 	default:
 		BUG();
 	}

	sighand = parent->sighand;
	spin_lock_irqsave(&sighand->siglock, flags);
	if (sighand->action[SIGCHLD-1].sa.sa_handler != SIG_IGN &&
	    !(sighand->action[SIGCHLD-1].sa.sa_flags & SA_NOCLDSTOP))
		__group_send_sig_info(SIGCHLD, &info, parent);
	/*
	 * Even if SIGCHLD is not generated, we must wake up wait4 calls.
	 */
	__wake_up_parent(tsk, parent);
	spin_unlock_irqrestore(&sighand->siglock, flags);
}

/*
 * This must be called with current->sighand->siglock held.
 *
 * This should be the path for all ptrace stops.
 * We always set current->last_siginfo while stopped here.
 * That makes it a way to test a stopped process for
 * being ptrace-stopped vs being job-control-stopped.
 *
 * If we actually decide not to stop at all because the tracer
 * is gone, we keep current->exit_code unless clear_code.
 */
static void ptrace_stop(int exit_code, int why, int clear_code, kernel_siginfo_t *info)
	__releases(&current->sighand->siglock)
	__acquires(&current->sighand->siglock)
{
	bool gstop_done = false;

	if (arch_ptrace_stop_needed()) {
		/*
		 * The arch code has something special to do before a
		 * ptrace stop.  This is allowed to block, e.g. for faults
		 * on user stack pages.  We can't keep the siglock while
		 * calling arch_ptrace_stop, so we must release it now.
		 * To preserve proper semantics, we must do this before
		 * any signal bookkeeping like checking group_stop_count.
		 */
		spin_unlock_irq(&current->sighand->siglock);
		arch_ptrace_stop();
		spin_lock_irq(&current->sighand->siglock);
	}

	/*
	 * schedule() will not sleep if there is a pending signal that
	 * can awaken the task.
	 */
	set_special_state(TASK_TRACED);

	/*
	 * We're committing to trapping.  TRACED should be visible before
	 * TRAPPING is cleared; otherwise, the tracer might fail do_wait().
	 * Also, transition to TRACED and updates to ->jobctl should be
	 * atomic with respect to siglock and should be done after the arch
	 * hook as siglock is released and regrabbed across it.
	 *
	 *     TRACER				    TRACEE
	 *
	 *     ptrace_attach()
	 * [L]   wait_on_bit(JOBCTL_TRAPPING)	[S] set_special_state(TRACED)
	 *     do_wait()
	 *       set_current_state()                smp_wmb();
	 *       ptrace_do_wait()
	 *         wait_task_stopped()
	 *           task_stopped_code()
	 * [L]         task_is_traced()		[S] task_clear_jobctl_trapping();
	 */
	smp_wmb();

	current->last_siginfo = info;
	current->exit_code = exit_code;

	/*
	 * If @why is CLD_STOPPED, we're trapping to participate in a group
	 * stop.  Do the bookkeeping.  Note that if SIGCONT was delievered
	 * across siglock relocks since INTERRUPT was scheduled, PENDING
	 * could be clear now.  We act as if SIGCONT is received after
	 * TASK_TRACED is entered - ignore it.
	 */
	if (why == CLD_STOPPED && (current->jobctl & JOBCTL_STOP_PENDING))
		gstop_done = task_participate_group_stop(current);

	/* any trap clears pending STOP trap, STOP trap clears NOTIFY */
	task_clear_jobctl_pending(current, JOBCTL_TRAP_STOP);
	if (info && info->si_code >> 8 == PTRACE_EVENT_STOP)
		task_clear_jobctl_pending(current, JOBCTL_TRAP_NOTIFY);

	/* entering a trap, clear TRAPPING */
	task_clear_jobctl_trapping(current);

	spin_unlock_irq(&current->sighand->siglock);
	read_lock(&tasklist_lock);
	if (likely(current->ptrace)) {
		/*
		 * Notify parents of the stop.
		 *
		 * While ptraced, there are two parents - the ptracer and
		 * the real_parent of the group_leader.  The ptracer should
		 * know about every stop while the real parent is only
		 * interested in the completion of group stop.  The states
		 * for the two don't interact with each other.  Notify
		 * separately unless they're gonna be duplicates.
		 */
		do_notify_parent_cldstop(current, true, why);
		if (gstop_done && ptrace_reparented(current))
			do_notify_parent_cldstop(current, false, why);

		/*
		 * Don't want to allow preemption here, because
		 * sys_ptrace() needs this task to be inactive.
		 *
		 * XXX: implement read_unlock_no_resched().
		 */
		preempt_disable();
		read_unlock(&tasklist_lock);
		cgroup_enter_frozen();
		preempt_enable_no_resched();
		freezable_schedule();
		cgroup_leave_frozen(true);
	} else {
		/*
		 * By the time we got the lock, our tracer went away.
		 * Don't drop the lock yet, another tracer may come.
		 *
		 * If @gstop_done, the ptracer went away between group stop
		 * completion and here.  During detach, it would have set
		 * JOBCTL_STOP_PENDING on us and we'll re-enter
		 * TASK_STOPPED in do_signal_stop() on return, so notifying
		 * the real parent of the group stop completion is enough.
		 */
		if (gstop_done)
			do_notify_parent_cldstop(current, false, why);

		/* tasklist protects us from ptrace_freeze_traced() */
		__set_current_state(TASK_RUNNING);
		if (clear_code)
			current->exit_code = 0;
		read_unlock(&tasklist_lock);
	}

	/*
	 * We are back.  Now reacquire the siglock before touching
	 * last_siginfo, so that we are sure to have synchronized with
	 * any signal-sending on another CPU that wants to examine it.
	 */
	spin_lock_irq(&current->sighand->siglock);
	current->last_siginfo = NULL;

	/* LISTENING can be set only during STOP traps, clear it */
	current->jobctl &= ~JOBCTL_LISTENING;

	/*
	 * Queued signals ignored us while we were stopped for tracing.
	 * So check for any that we should take before resuming user mode.
	 * This sets TIF_SIGPENDING, but never clears it.
	 */
	recalc_sigpending_tsk(current);
}

static void ptrace_do_notify(int signr, int exit_code, int why)
{
	kernel_siginfo_t info;

	clear_siginfo(&info);
	info.si_signo = signr;
	info.si_code = exit_code;
	info.si_pid = task_pid_vnr(current);
	info.si_uid = from_kuid_munged(current_user_ns(), current_uid());

	/* Let the debugger run.  */
	ptrace_stop(exit_code, why, 1, &info);
}

void ptrace_notify(int exit_code)
{
	BUG_ON((exit_code & (0x7f | ~0xffff)) != SIGTRAP);
	if (unlikely(current->task_works))
		task_work_run();

	spin_lock_irq(&current->sighand->siglock);
	ptrace_do_notify(SIGTRAP, exit_code, CLD_TRAPPED);
	spin_unlock_irq(&current->sighand->siglock);
}

/**
 * do_signal_stop - handle group stop for SIGSTOP and other stop signals
 * @signr: signr causing group stop if initiating
 *
 * If %JOBCTL_STOP_PENDING is not set yet, initiate group stop with @signr
 * and participate in it.  If already set, participate in the existing
 * group stop.  If participated in a group stop (and thus slept), %true is
 * returned with siglock released.
 *
 * If ptraced, this function doesn't handle stop itself.  Instead,
 * %JOBCTL_TRAP_STOP is scheduled and %false is returned with siglock
 * untouched.  The caller must ensure that INTERRUPT trap handling takes
 * places afterwards.
 *
 * CONTEXT:
 * Must be called with @current->sighand->siglock held, which is released
 * on %true return.
 *
 * RETURNS:
 * %false if group stop is already cancelled or ptrace trap is scheduled.
 * %true if participated in group stop.
 */
static bool do_signal_stop(int signr)
	__releases(&current->sighand->siglock)
{
	struct signal_struct *sig = current->signal;

	if (!(current->jobctl & JOBCTL_STOP_PENDING)) {
		unsigned long gstop = JOBCTL_STOP_PENDING | JOBCTL_STOP_CONSUME;
		struct task_struct *t;

		/* signr will be recorded in task->jobctl for retries */
		WARN_ON_ONCE(signr & ~JOBCTL_STOP_SIGMASK);

		if (!likely(current->jobctl & JOBCTL_STOP_DEQUEUED) ||
		    unlikely(signal_group_exit(sig)))
			return false;
		/*
		 * There is no group stop already in progress.  We must
		 * initiate one now.
		 *
		 * While ptraced, a task may be resumed while group stop is
		 * still in effect and then receive a stop signal and
		 * initiate another group stop.  This deviates from the
		 * usual behavior as two consecutive stop signals can't
		 * cause two group stops when !ptraced.  That is why we
		 * also check !task_is_stopped(t) below.
		 *
		 * The condition can be distinguished by testing whether
		 * SIGNAL_STOP_STOPPED is already set.  Don't generate
		 * group_exit_code in such case.
		 *
		 * This is not necessary for SIGNAL_STOP_CONTINUED because
		 * an intervening stop signal is required to cause two
		 * continued events regardless of ptrace.
		 */
		if (!(sig->flags & SIGNAL_STOP_STOPPED))
			sig->group_exit_code = signr;

		sig->group_stop_count = 0;

		if (task_set_jobctl_pending(current, signr | gstop))
			sig->group_stop_count++;

		t = current;
		while_each_thread(current, t) {
			/*
			 * Setting state to TASK_STOPPED for a group
			 * stop is always done with the siglock held,
			 * so this check has no races.
			 */
			if (!task_is_stopped(t) &&
			    task_set_jobctl_pending(t, signr | gstop)) {
				sig->group_stop_count++;
				if (likely(!(t->ptrace & PT_SEIZED)))
					signal_wake_up(t, 0);
				else
					ptrace_trap_notify(t);
			}
		}
	}

	if (likely(!current->ptrace)) {
		int notify = 0;

		/*
		 * If there are no other threads in the group, or if there
		 * is a group stop in progress and we are the last to stop,
		 * report to the parent.
		 */
		if (task_participate_group_stop(current))
			notify = CLD_STOPPED;

		set_special_state(TASK_STOPPED);
		spin_unlock_irq(&current->sighand->siglock);

		/*
		 * Notify the parent of the group stop completion.  Because
		 * we're not holding either the siglock or tasklist_lock
		 * here, ptracer may attach inbetween; however, this is for
		 * group stop and should always be delivered to the real
		 * parent of the group leader.  The new ptracer will get
		 * its notification when this task transitions into
		 * TASK_TRACED.
		 */
		if (notify) {
			read_lock(&tasklist_lock);
			do_notify_parent_cldstop(current, false, notify);
			read_unlock(&tasklist_lock);
		}

		/* Now we don't run again until woken by SIGCONT or SIGKILL */
		cgroup_enter_frozen();
		freezable_schedule();
		return true;
	} else {
		/*
		 * While ptraced, group stop is handled by STOP trap.
		 * Schedule it and let the caller deal with it.
		 */
		task_set_jobctl_pending(current, JOBCTL_TRAP_STOP);
		return false;
	}
}

/**
 * do_jobctl_trap - take care of ptrace jobctl traps
 *
 * When PT_SEIZED, it's used for both group stop and explicit
 * SEIZE/INTERRUPT traps.  Both generate PTRACE_EVENT_STOP trap with
 * accompanying siginfo.  If stopped, lower eight bits of exit_code contain
 * the stop signal; otherwise, %SIGTRAP.
 *
 * When !PT_SEIZED, it's used only for group stop trap with stop signal
 * number as exit_code and no siginfo.
 *
 * CONTEXT:
 * Must be called with @current->sighand->siglock held, which may be
 * released and re-acquired before returning with intervening sleep.
 */
static void do_jobctl_trap(void)
{
	struct signal_struct *signal = current->signal;
	int signr = current->jobctl & JOBCTL_STOP_SIGMASK;

	if (current->ptrace & PT_SEIZED) {
		if (!signal->group_stop_count &&
		    !(signal->flags & SIGNAL_STOP_STOPPED))
			signr = SIGTRAP;
		WARN_ON_ONCE(!signr);
		ptrace_do_notify(signr, signr | (PTRACE_EVENT_STOP << 8),
				 CLD_STOPPED);
	} else {
		WARN_ON_ONCE(!signr);
		ptrace_stop(signr, CLD_STOPPED, 0, NULL);
		current->exit_code = 0;
	}
}

/**
 * do_freezer_trap - handle the freezer jobctl trap
 *
 * Puts the task into frozen state, if only the task is not about to quit.
 * In this case it drops JOBCTL_TRAP_FREEZE.
 *
 * CONTEXT:
 * Must be called with @current->sighand->siglock held,
 * which is always released before returning.
 */
static void do_freezer_trap(void)
	__releases(&current->sighand->siglock)
{
	/*
	 * If there are other trap bits pending except JOBCTL_TRAP_FREEZE,
	 * let's make another loop to give it a chance to be handled.
	 * In any case, we'll return back.
	 */
	if ((current->jobctl & (JOBCTL_PENDING_MASK | JOBCTL_TRAP_FREEZE)) !=
	     JOBCTL_TRAP_FREEZE) {
		spin_unlock_irq(&current->sighand->siglock);
		return;
	}

	/*
	 * Now we're sure that there is no pending fatal signal and no
	 * pending traps. Clear TIF_SIGPENDING to not get out of schedule()
	 * immediately (if there is a non-fatal signal pending), and
	 * put the task into sleep.
	 */
	__set_current_state(TASK_INTERRUPTIBLE);
	clear_thread_flag(TIF_SIGPENDING);
	spin_unlock_irq(&current->sighand->siglock);
	cgroup_enter_frozen();
	freezable_schedule();
}

static int ptrace_signal(int signr, kernel_siginfo_t *info)
{
	/*
	 * We do not check sig_kernel_stop(signr) but set this marker
	 * unconditionally because we do not know whether debugger will
	 * change signr. This flag has no meaning unless we are going
	 * to stop after return from ptrace_stop(). In this case it will
	 * be checked in do_signal_stop(), we should only stop if it was
	 * not cleared by SIGCONT while we were sleeping. See also the
	 * comment in dequeue_signal().
	 */
	current->jobctl |= JOBCTL_STOP_DEQUEUED;
	ptrace_stop(signr, CLD_TRAPPED, 0, info);

	/* We're back.  Did the debugger cancel the sig?  */
	signr = current->exit_code;
	if (signr == 0)
		return signr;

	current->exit_code = 0;

	/*
	 * Update the siginfo structure if the signal has
	 * changed.  If the debugger wanted something
	 * specific in the siginfo structure then it should
	 * have updated *info via PTRACE_SETSIGINFO.
	 */
	if (signr != info->si_signo) {
		clear_siginfo(info);
		info->si_signo = signr;
		info->si_errno = 0;
		info->si_code = SI_USER;
		rcu_read_lock();
		info->si_pid = task_pid_vnr(current->parent);
		info->si_uid = from_kuid_munged(current_user_ns(),
						task_uid(current->parent));
		rcu_read_unlock();
	}

	/* If the (new) signal is now blocked, requeue it.  */
	if (sigismember(&current->blocked, signr)) {
		send_signal(signr, info, current, PIDTYPE_PID);
		signr = 0;
	}

	return signr;
}

static void hide_si_addr_tag_bits(struct ksignal *ksig)
{
	switch (siginfo_layout(ksig->sig, ksig->info.si_code)) {
	case SIL_FAULT:
	case SIL_FAULT_TRAPNO:
	case SIL_FAULT_MCEERR:
	case SIL_FAULT_BNDERR:
	case SIL_FAULT_PKUERR:
	case SIL_FAULT_PERF_EVENT:
		ksig->info.si_addr = arch_untagged_si_addr(
			ksig->info.si_addr, ksig->sig, ksig->info.si_code);
		break;
	case SIL_KILL:
	case SIL_TIMER:
	case SIL_POLL:
	case SIL_CHLD:
	case SIL_RT:
	case SIL_SYS:
		break;
	}
}

bool get_signal(struct ksignal *ksig)
{
	struct sighand_struct *sighand = current->sighand;
	struct signal_struct *signal = current->signal;
	int signr;

	if (unlikely(current->task_works))
		task_work_run();

	/*
	 * For non-generic architectures, check for TIF_NOTIFY_SIGNAL so
	 * that the arch handlers don't all have to do it. If we get here
	 * without TIF_SIGPENDING, just exit after running signal work.
	 */
	if (!IS_ENABLED(CONFIG_GENERIC_ENTRY)) {
		if (test_thread_flag(TIF_NOTIFY_SIGNAL))
			tracehook_notify_signal();
		if (!task_sigpending(current))
			return false;
	}

	if (unlikely(uprobe_deny_signal()))
		return false;

	/*
	 * Do this once, we can't return to user-mode if freezing() == T.
	 * do_signal_stop() and ptrace_stop() do freezable_schedule() and
	 * thus do not need another check after return.
	 */
	try_to_freeze();

relock:
	spin_lock_irq(&sighand->siglock);

	/*
	 * Every stopped thread goes here after wakeup. Check to see if
	 * we should notify the parent, prepare_signal(SIGCONT) encodes
	 * the CLD_ si_code into SIGNAL_CLD_MASK bits.
	 */
	if (unlikely(signal->flags & SIGNAL_CLD_MASK)) {
		int why;

		if (signal->flags & SIGNAL_CLD_CONTINUED)
			why = CLD_CONTINUED;
		else
			why = CLD_STOPPED;

		signal->flags &= ~SIGNAL_CLD_MASK;

		spin_unlock_irq(&sighand->siglock);

		/*
		 * Notify the parent that we're continuing.  This event is
		 * always per-process and doesn't make whole lot of sense
		 * for ptracers, who shouldn't consume the state via
		 * wait(2) either, but, for backward compatibility, notify
		 * the ptracer of the group leader too unless it's gonna be
		 * a duplicate.
		 */
		read_lock(&tasklist_lock);
		do_notify_parent_cldstop(current, false, why);

		if (ptrace_reparented(current->group_leader))
			do_notify_parent_cldstop(current->group_leader,
						true, why);
		read_unlock(&tasklist_lock);

		goto relock;
	}

	/* Has this task already been marked for death? */
	if (signal_group_exit(signal)) {
		ksig->info.si_signo = signr = SIGKILL;
		sigdelset(&current->pending.signal, SIGKILL);
		trace_signal_deliver(SIGKILL, SEND_SIG_NOINFO,
				&sighand->action[SIGKILL - 1]);
		recalc_sigpending();
		goto fatal;
	}

	for (;;) {
		struct k_sigaction *ka;

		if (unlikely(current->jobctl & JOBCTL_STOP_PENDING) &&
		    do_signal_stop(0))
			goto relock;

		if (unlikely(current->jobctl &
			     (JOBCTL_TRAP_MASK | JOBCTL_TRAP_FREEZE))) {
			if (current->jobctl & JOBCTL_TRAP_MASK) {
				do_jobctl_trap();
				spin_unlock_irq(&sighand->siglock);
			} else if (current->jobctl & JOBCTL_TRAP_FREEZE)
				do_freezer_trap();

			goto relock;
		}

		/*
		 * If the task is leaving the frozen state, let's update
		 * cgroup counters and reset the frozen bit.
		 */
		if (unlikely(cgroup_task_frozen(current))) {
			spin_unlock_irq(&sighand->siglock);
			cgroup_leave_frozen(false);
			goto relock;
		}

		/*
		 * Signals generated by the execution of an instruction
		 * need to be delivered before any other pending signals
		 * so that the instruction pointer in the signal stack
		 * frame points to the faulting instruction.
		 */
		signr = dequeue_synchronous_signal(&ksig->info);
		if (!signr)
			signr = dequeue_signal(current, &current->blocked, &ksig->info);

		if (!signr)
			break; /* will return 0 */

		if (unlikely(current->ptrace) && (signr != SIGKILL) &&
		    !(sighand->action[signr -1].sa.sa_flags & SA_IMMUTABLE)) {
			signr = ptrace_signal(signr, &ksig->info);
			if (!signr)
				continue;
		}

		ka = &sighand->action[signr-1];

		/* Trace actually delivered signals. */
		trace_signal_deliver(signr, &ksig->info, ka);

		if (ka->sa.sa_handler == SIG_IGN) /* Do nothing.  */
			continue;
		if (ka->sa.sa_handler != SIG_DFL) {
			/* Run the handler.  */
			ksig->ka = *ka;

			if (ka->sa.sa_flags & SA_ONESHOT)
				ka->sa.sa_handler = SIG_DFL;

			break; /* will return non-zero "signr" value */
		}

		/*
		 * Now we are doing the default action for this signal.
		 */
		if (sig_kernel_ignore(signr)) /* Default is nothing. */
			continue;

		/*
		 * Global init gets no signals it doesn't want.
		 * Container-init gets no signals it doesn't want from same
		 * container.
		 *
		 * Note that if global/container-init sees a sig_kernel_only()
		 * signal here, the signal must have been generated internally
		 * or must have come from an ancestor namespace. In either
		 * case, the signal cannot be dropped.
		 */
		if (unlikely(signal->flags & SIGNAL_UNKILLABLE) &&
				!sig_kernel_only(signr))
			continue;

		if (sig_kernel_stop(signr)) {
			/*
			 * The default action is to stop all threads in
			 * the thread group.  The job control signals
			 * do nothing in an orphaned pgrp, but SIGSTOP
			 * always works.  Note that siglock needs to be
			 * dropped during the call to is_orphaned_pgrp()
			 * because of lock ordering with tasklist_lock.
			 * This allows an intervening SIGCONT to be posted.
			 * We need to check for that and bail out if necessary.
			 */
			if (signr != SIGSTOP) {
				spin_unlock_irq(&sighand->siglock);

				/* signals can be posted during this window */

				if (is_current_pgrp_orphaned())
					goto relock;

				spin_lock_irq(&sighand->siglock);
			}

			if (likely(do_signal_stop(ksig->info.si_signo))) {
				/* It released the siglock.  */
				goto relock;
			}

			/*
			 * We didn't actually stop, due to a race
			 * with SIGCONT or something like that.
			 */
			continue;
		}

	fatal:
		spin_unlock_irq(&sighand->siglock);
		if (unlikely(cgroup_task_frozen(current)))
			cgroup_leave_frozen(true);

		/*
		 * Anything else is fatal, maybe with a core dump.
		 */
		current->flags |= PF_SIGNALED;

		if (sig_kernel_coredump(signr)) {
			if (print_fatal_signals)
				print_fatal_signal(ksig->info.si_signo);
			proc_coredump_connector(current);
			/*
			 * If it was able to dump core, this kills all
			 * other threads in the group and synchronizes with
			 * their demise.  If we lost the race with another
			 * thread getting here, it set group_exit_code
			 * first and our do_group_exit call below will use
			 * that value and ignore the one we pass it.
			 */
			do_coredump(&ksig->info);
		}

		/*
		 * PF_IO_WORKER threads will catch and exit on fatal signals
		 * themselves. They have cleanup that must be performed, so
		 * we cannot call do_exit() on their behalf.
		 */
		if (current->flags & PF_IO_WORKER)
			goto out;

		/*
		 * Death signals, no core dump.
		 */
		do_group_exit(ksig->info.si_signo);
		/* NOTREACHED */
	}
	spin_unlock_irq(&sighand->siglock);
out:
	ksig->sig = signr;

	if (!(ksig->ka.sa.sa_flags & SA_EXPOSE_TAGBITS))
		hide_si_addr_tag_bits(ksig);

	return ksig->sig > 0;
}

/**
 * signal_delivered - 
 * @ksig:		kernel signal struct
 * @stepping:		nonzero if debugger single-step or block-step in use
 *
 * This function should be called when a signal has successfully been
 * delivered. It updates the blocked signals accordingly (@ksig->ka.sa.sa_mask
 * is always blocked, and the signal itself is blocked unless %SA_NODEFER
 * is set in @ksig->ka.sa.sa_flags.  Tracing is notified.
 */
static void signal_delivered(struct ksignal *ksig, int stepping)
{
	sigset_t blocked;

	/* A signal was successfully delivered, and the
	   saved sigmask was stored on the signal frame,
	   and will be restored by sigreturn.  So we can
	   simply clear the restore sigmask flag.  */
	clear_restore_sigmask();

	sigorsets(&blocked, &current->blocked, &ksig->ka.sa.sa_mask);
	if (!(ksig->ka.sa.sa_flags & SA_NODEFER))
		sigaddset(&blocked, ksig->sig);
	set_current_blocked(&blocked);
	if (current->sas_ss_flags & SS_AUTODISARM)
		sas_ss_reset(current);
	tracehook_signal_handler(stepping);
}

void signal_setup_done(int failed, struct ksignal *ksig, int stepping)
{
	if (failed)
		force_sigsegv(ksig->sig);
	else
		signal_delivered(ksig, stepping);
}

/*
 * It could be that complete_signal() picked us to notify about the
 * group-wide signal. Other threads should be notified now to take
 * the shared signals in @which since we will not.
 */
static void retarget_shared_pending(struct task_struct *tsk, sigset_t *which)
{
	sigset_t retarget;
	struct task_struct *t;

	sigandsets(&retarget, &tsk->signal->shared_pending.signal, which);
	if (sigisemptyset(&retarget))
		return;

	t = tsk;
	while_each_thread(tsk, t) {
		if (t->flags & PF_EXITING)
			continue;

		if (!has_pending_signals(&retarget, &t->blocked))
			continue;
		/* Remove the signals this thread can handle. */
		sigandsets(&retarget, &retarget, &t->blocked);

		if (!task_sigpending(t))
			signal_wake_up(t, 0);

		if (sigisemptyset(&retarget))
			break;
	}
}

void exit_signals(struct task_struct *tsk)
{
	int group_stop = 0;
	sigset_t unblocked;

	/*
	 * @tsk is about to have PF_EXITING set - lock out users which
	 * expect stable threadgroup.
	 */
	cgroup_threadgroup_change_begin(tsk);

	if (thread_group_empty(tsk) || signal_group_exit(tsk->signal)) {
		tsk->flags |= PF_EXITING;
		cgroup_threadgroup_change_end(tsk);
		return;
	}

	spin_lock_irq(&tsk->sighand->siglock);
	/*
	 * From now this task is not visible for group-wide signals,
	 * see wants_signal(), do_signal_stop().
	 */
	tsk->flags |= PF_EXITING;

	cgroup_threadgroup_change_end(tsk);

	if (!task_sigpending(tsk))
		goto out;

	unblocked = tsk->blocked;
	signotset(&unblocked);
	retarget_shared_pending(tsk, &unblocked);

	if (unlikely(tsk->jobctl & JOBCTL_STOP_PENDING) &&
	    task_participate_group_stop(tsk))
		group_stop = CLD_STOPPED;
out:
	spin_unlock_irq(&tsk->sighand->siglock);

	/*
	 * If group stop has completed, deliver the notification.  This
	 * should always go to the real parent of the group leader.
	 */
	if (unlikely(group_stop)) {
		read_lock(&tasklist_lock);
		do_notify_parent_cldstop(tsk, false, group_stop);
		read_unlock(&tasklist_lock);
	}
}

/*
 * System call entry points.
 */

/**
 *  sys_restart_syscall - restart a system call
 */
SYSCALL_DEFINE0(restart_syscall)
{
	struct restart_block *restart = &current->restart_block;
	return restart->fn(restart);
}

long do_no_restart_syscall(struct restart_block *param)
{
	return -EINTR;
}

static void __set_task_blocked(struct task_struct *tsk, const sigset_t *newset)
{
	if (task_sigpending(tsk) && !thread_group_empty(tsk)) {
		sigset_t newblocked;
		/* A set of now blocked but previously unblocked signals. */
		sigandnsets(&newblocked, newset, &current->blocked);
		retarget_shared_pending(tsk, &newblocked);
	}
	tsk->blocked = *newset;
	recalc_sigpending();
}

/**
 * set_current_blocked - change current->blocked mask
 * @newset: new mask
 *
 * It is wrong to change ->blocked directly, this helper should be used
 * to ensure the process can't miss a shared signal we are going to block.
 */
void set_current_blocked(sigset_t *newset)
{
	sigdelsetmask(newset, sigmask(SIGKILL) | sigmask(SIGSTOP));
	__set_current_blocked(newset);
}

void __set_current_blocked(const sigset_t *newset)
{
	struct task_struct *tsk = current;

	/*
	 * In case the signal mask hasn't changed, there is nothing we need
	 * to do. The current->blocked shouldn't be modified by other task.
	 */
	if (sigequalsets(&tsk->blocked, newset))
		return;

	spin_lock_irq(&tsk->sighand->siglock);
	__set_task_blocked(tsk, newset);
	spin_unlock_irq(&tsk->sighand->siglock);
}

/*
 * This is also useful for kernel threads that want to temporarily
 * (or permanently) block certain signals.
 *
 * NOTE! Unlike the user-mode sys_sigprocmask(), the kernel
 * interface happily blocks "unblockable" signals like SIGKILL
 * and friends.
 */
int sigprocmask(int how, sigset_t *set, sigset_t *oldset)
{
	struct task_struct *tsk = current;
	sigset_t newset;

	/* Lockless, only current can change ->blocked, never from irq */
	if (oldset)
		*oldset = tsk->blocked;

	switch (how) {
	case SIG_BLOCK:
		sigorsets(&newset, &tsk->blocked, set);
		break;
	case SIG_UNBLOCK:
		sigandnsets(&newset, &tsk->blocked, set);
		break;
	case SIG_SETMASK:
		newset = *set;
		break;
	default:
		return -EINVAL;
	}

	__set_current_blocked(&newset);
	return 0;
}
EXPORT_SYMBOL(sigprocmask);

/*
 * The api helps set app-provided sigmasks.
 *
 * This is useful for syscalls such as ppoll, pselect, io_pgetevents and
 * epoll_pwait where a new sigmask is passed from userland for the syscalls.
 *
 * Note that it does set_restore_sigmask() in advance, so it must be always
 * paired with restore_saved_sigmask_unless() before return from syscall.
 */
int set_user_sigmask(const sigset_t __user *umask, size_t sigsetsize)
{
	sigset_t kmask;

	if (!umask)
		return 0;
	if (sigsetsize != sizeof(sigset_t))
		return -EINVAL;
	if (copy_from_user(&kmask, umask, sizeof(sigset_t)))
		return -EFAULT;

	set_restore_sigmask();
	current->saved_sigmask = current->blocked;
	set_current_blocked(&kmask);

	return 0;
}

#ifdef CONFIG_COMPAT
int set_compat_user_sigmask(const compat_sigset_t __user *umask,
			    size_t sigsetsize)
{
	sigset_t kmask;

	if (!umask)
		return 0;
	if (sigsetsize != sizeof(compat_sigset_t))
		return -EINVAL;
	if (get_compat_sigset(&kmask, umask))
		return -EFAULT;

	set_restore_sigmask();
	current->saved_sigmask = current->blocked;
	set_current_blocked(&kmask);

	return 0;
}
#endif

/**
 *  sys_rt_sigprocmask - change the list of currently blocked signals
 *  @how: whether to add, remove, or set signals
 *  @nset: stores pending signals
 *  @oset: previous value of signal mask if non-null
 *  @sigsetsize: size of sigset_t type
 */
SYSCALL_DEFINE4(rt_sigprocmask, int, how, sigset_t __user *, nset,
		sigset_t __user *, oset, size_t, sigsetsize)
{
	sigset_t old_set, new_set;
	int error;

	/* XXX: Don't preclude handling different sized sigset_t's.  */
	if (sigsetsize != sizeof(sigset_t))
		return -EINVAL;

	old_set = current->blocked;

	if (nset) {
		if (copy_from_user(&new_set, nset, sizeof(sigset_t)))
			return -EFAULT;
		sigdelsetmask(&new_set, sigmask(SIGKILL)|sigmask(SIGSTOP));

		error = sigprocmask(how, &new_set, NULL);
		if (error)
			return error;
	}

	if (oset) {
		if (copy_to_user(oset, &old_set, sizeof(sigset_t)))
			return -EFAULT;
	}

	return 0;
}

#ifdef CONFIG_COMPAT
COMPAT_SYSCALL_DEFINE4(rt_sigprocmask, int, how, compat_sigset_t __user *, nset,
		compat_sigset_t __user *, oset, compat_size_t, sigsetsize)
{
	sigset_t old_set = current->blocked;

	/* XXX: Don't preclude handling different sized sigset_t's.  */
	if (sigsetsize != sizeof(sigset_t))
		return -EINVAL;

	if (nset) {
		sigset_t new_set;
		int error;
		if (get_compat_sigset(&new_set, nset))
			return -EFAULT;
		sigdelsetmask(&new_set, sigmask(SIGKILL)|sigmask(SIGSTOP));

		error = sigprocmask(how, &new_set, NULL);
		if (error)
			return error;
	}
	return oset ? put_compat_sigset(oset, &old_set, sizeof(*oset)) : 0;
}
#endif

static void do_sigpending(sigset_t *set)
{
	spin_lock_irq(&current->sighand->siglock);
	sigorsets(set, &current->pending.signal,
		  &current->signal->shared_pending.signal);
	spin_unlock_irq(&current->sighand->siglock);

	/* Outside the lock because only this thread touches it.  */
	sigandsets(set, &current->blocked, set);
}

/**
 *  sys_rt_sigpending - examine a pending signal that has been raised
 *			while blocked
 *  @uset: stores pending signals
 *  @sigsetsize: size of sigset_t type or larger
 */
SYSCALL_DEFINE2(rt_sigpending, sigset_t __user *, uset, size_t, sigsetsize)
{
	sigset_t set;

	if (sigsetsize > sizeof(*uset))
		return -EINVAL;

	do_sigpending(&set);

	if (copy_to_user(uset, &set, sigsetsize))
		return -EFAULT;

	return 0;
}

#ifdef CONFIG_COMPAT
COMPAT_SYSCALL_DEFINE2(rt_sigpending, compat_sigset_t __user *, uset,
		compat_size_t, sigsetsize)
{
	sigset_t set;

	if (sigsetsize > sizeof(*uset))
		return -EINVAL;

	do_sigpending(&set);

	return put_compat_sigset(uset, &set, sigsetsize);
}
#endif

static const struct {
	unsigned char limit, layout;
} sig_sicodes[] = {
	[SIGILL]  = { NSIGILL,  SIL_FAULT },
	[SIGFPE]  = { NSIGFPE,  SIL_FAULT },
	[SIGSEGV] = { NSIGSEGV, SIL_FAULT },
	[SIGBUS]  = { NSIGBUS,  SIL_FAULT },
	[SIGTRAP] = { NSIGTRAP, SIL_FAULT },
#if defined(SIGEMT)
	[SIGEMT]  = { NSIGEMT,  SIL_FAULT },
#endif
	[SIGCHLD] = { NSIGCHLD, SIL_CHLD },
	[SIGPOLL] = { NSIGPOLL, SIL_POLL },
	[SIGSYS]  = { NSIGSYS,  SIL_SYS },
};

static bool known_siginfo_layout(unsigned sig, int si_code)
{
	if (si_code == SI_KERNEL)
		return true;
	else if ((si_code > SI_USER)) {
		if (sig_specific_sicodes(sig)) {
			if (si_code <= sig_sicodes[sig].limit)
				return true;
		}
		else if (si_code <= NSIGPOLL)
			return true;
	}
	else if (si_code >= SI_DETHREAD)
		return true;
	else if (si_code == SI_ASYNCNL)
		return true;
	return false;
}

enum siginfo_layout siginfo_layout(unsigned sig, int si_code)
{
	enum siginfo_layout layout = SIL_KILL;
	if ((si_code > SI_USER) && (si_code < SI_KERNEL)) {
		if ((sig < ARRAY_SIZE(sig_sicodes)) &&
		    (si_code <= sig_sicodes[sig].limit)) {
			layout = sig_sicodes[sig].layout;
			/* Handle the exceptions */
			if ((sig == SIGBUS) &&
			    (si_code >= BUS_MCEERR_AR) && (si_code <= BUS_MCEERR_AO))
				layout = SIL_FAULT_MCEERR;
			else if ((sig == SIGSEGV) && (si_code == SEGV_BNDERR))
				layout = SIL_FAULT_BNDERR;
#ifdef SEGV_PKUERR
			else if ((sig == SIGSEGV) && (si_code == SEGV_PKUERR))
				layout = SIL_FAULT_PKUERR;
#endif
			else if ((sig == SIGTRAP) && (si_code == TRAP_PERF))
				layout = SIL_FAULT_PERF_EVENT;
			else if (IS_ENABLED(CONFIG_SPARC) &&
				 (sig == SIGILL) && (si_code == ILL_ILLTRP))
				layout = SIL_FAULT_TRAPNO;
			else if (IS_ENABLED(CONFIG_ALPHA) &&
				 ((sig == SIGFPE) ||
				  ((sig == SIGTRAP) && (si_code == TRAP_UNK))))
				layout = SIL_FAULT_TRAPNO;
		}
		else if (si_code <= NSIGPOLL)
			layout = SIL_POLL;
	} else {
		if (si_code == SI_TIMER)
			layout = SIL_TIMER;
		else if (si_code == SI_SIGIO)
			layout = SIL_POLL;
		else if (si_code < 0)
			layout = SIL_RT;
	}
	return layout;
}

static inline char __user *si_expansion(const siginfo_t __user *info)
{
	return ((char __user *)info) + sizeof(struct kernel_siginfo);
}

int copy_siginfo_to_user(siginfo_t __user *to, const kernel_siginfo_t *from)
{
	char __user *expansion = si_expansion(to);
	if (copy_to_user(to, from , sizeof(struct kernel_siginfo)))
		return -EFAULT;
	if (clear_user(expansion, SI_EXPANSION_SIZE))
		return -EFAULT;
	return 0;
}

static int post_copy_siginfo_from_user(kernel_siginfo_t *info,
				       const siginfo_t __user *from)
{
	if (unlikely(!known_siginfo_layout(info->si_signo, info->si_code))) {
		char __user *expansion = si_expansion(from);
		char buf[SI_EXPANSION_SIZE];
		int i;
		/*
		 * An unknown si_code might need more than
		 * sizeof(struct kernel_siginfo) bytes.  Verify all of the
		 * extra bytes are 0.  This guarantees copy_siginfo_to_user
		 * will return this data to userspace exactly.
		 */
		if (copy_from_user(&buf, expansion, SI_EXPANSION_SIZE))
			return -EFAULT;
		for (i = 0; i < SI_EXPANSION_SIZE; i++) {
			if (buf[i] != 0)
				return -E2BIG;
		}
	}
	return 0;
}

static int __copy_siginfo_from_user(int signo, kernel_siginfo_t *to,
				    const siginfo_t __user *from)
{
	if (copy_from_user(to, from, sizeof(struct kernel_siginfo)))
		return -EFAULT;
	to->si_signo = signo;
	return post_copy_siginfo_from_user(to, from);
}

int copy_siginfo_from_user(kernel_siginfo_t *to, const siginfo_t __user *from)
{
	if (copy_from_user(to, from, sizeof(struct kernel_siginfo)))
		return -EFAULT;
	return post_copy_siginfo_from_user(to, from);
}

#ifdef CONFIG_COMPAT
/**
 * copy_siginfo_to_external32 - copy a kernel siginfo into a compat user siginfo
 * @to: compat siginfo destination
 * @from: kernel siginfo source
 *
 * Note: This function does not work properly for the SIGCHLD on x32, but
 * fortunately it doesn't have to.  The only valid callers for this function are
 * copy_siginfo_to_user32, which is overriden for x32 and the coredump code.
 * The latter does not care because SIGCHLD will never cause a coredump.
 */
void copy_siginfo_to_external32(struct compat_siginfo *to,
		const struct kernel_siginfo *from)
{
	memset(to, 0, sizeof(*to));

	to->si_signo = from->si_signo;
	to->si_errno = from->si_errno;
	to->si_code  = from->si_code;
	switch(siginfo_layout(from->si_signo, from->si_code)) {
	case SIL_KILL:
		to->si_pid = from->si_pid;
		to->si_uid = from->si_uid;
		break;
	case SIL_TIMER:
		to->si_tid     = from->si_tid;
		to->si_overrun = from->si_overrun;
		to->si_int     = from->si_int;
		break;
	case SIL_POLL:
		to->si_band = from->si_band;
		to->si_fd   = from->si_fd;
		break;
	case SIL_FAULT:
		to->si_addr = ptr_to_compat(from->si_addr);
		break;
	case SIL_FAULT_TRAPNO:
		to->si_addr = ptr_to_compat(from->si_addr);
		to->si_trapno = from->si_trapno;
		break;
	case SIL_FAULT_MCEERR:
		to->si_addr = ptr_to_compat(from->si_addr);
		to->si_addr_lsb = from->si_addr_lsb;
		break;
	case SIL_FAULT_BNDERR:
		to->si_addr = ptr_to_compat(from->si_addr);
		to->si_lower = ptr_to_compat(from->si_lower);
		to->si_upper = ptr_to_compat(from->si_upper);
		break;
	case SIL_FAULT_PKUERR:
		to->si_addr = ptr_to_compat(from->si_addr);
		to->si_pkey = from->si_pkey;
		break;
	case SIL_FAULT_PERF_EVENT:
		to->si_addr = ptr_to_compat(from->si_addr);
		to->si_perf_data = from->si_perf_data;
		to->si_perf_type = from->si_perf_type;
		break;
	case SIL_CHLD:
		to->si_pid = from->si_pid;
		to->si_uid = from->si_uid;
		to->si_status = from->si_status;
		to->si_utime = from->si_utime;
		to->si_stime = from->si_stime;
		break;
	case SIL_RT:
		to->si_pid = from->si_pid;
		to->si_uid = from->si_uid;
		to->si_int = from->si_int;
		break;
	case SIL_SYS:
		to->si_call_addr = ptr_to_compat(from->si_call_addr);
		to->si_syscall   = from->si_syscall;
		to->si_arch      = from->si_arch;
		break;
	}
}

int __copy_siginfo_to_user32(struct compat_siginfo __user *to,
			   const struct kernel_siginfo *from)
{
	struct compat_siginfo new;

	copy_siginfo_to_external32(&new, from);
	if (copy_to_user(to, &new, sizeof(struct compat_siginfo)))
		return -EFAULT;
	return 0;
}

static int post_copy_siginfo_from_user32(kernel_siginfo_t *to,
					 const struct compat_siginfo *from)
{
	clear_siginfo(to);
	to->si_signo = from->si_signo;
	to->si_errno = from->si_errno;
	to->si_code  = from->si_code;
	switch(siginfo_layout(from->si_signo, from->si_code)) {
	case SIL_KILL:
		to->si_pid = from->si_pid;
		to->si_uid = from->si_uid;
		break;
	case SIL_TIMER:
		to->si_tid     = from->si_tid;
		to->si_overrun = from->si_overrun;
		to->si_int     = from->si_int;
		break;
	case SIL_POLL:
		to->si_band = from->si_band;
		to->si_fd   = from->si_fd;
		break;
	case SIL_FAULT:
		to->si_addr = compat_ptr(from->si_addr);
		break;
	case SIL_FAULT_TRAPNO:
		to->si_addr = compat_ptr(from->si_addr);
		to->si_trapno = from->si_trapno;
		break;
	case SIL_FAULT_MCEERR:
		to->si_addr = compat_ptr(from->si_addr);
		to->si_addr_lsb = from->si_addr_lsb;
		break;
	case SIL_FAULT_BNDERR:
		to->si_addr = compat_ptr(from->si_addr);
		to->si_lower = compat_ptr(from->si_lower);
		to->si_upper = compat_ptr(from->si_upper);
		break;
	case SIL_FAULT_PKUERR:
		to->si_addr = compat_ptr(from->si_addr);
		to->si_pkey = from->si_pkey;
		break;
	case SIL_FAULT_PERF_EVENT:
		to->si_addr = compat_ptr(from->si_addr);
		to->si_perf_data = from->si_perf_data;
		to->si_perf_type = from->si_perf_type;
		break;
	case SIL_CHLD:
		to->si_pid    = from->si_pid;
		to->si_uid    = from->si_uid;
		to->si_status = from->si_status;
#ifdef CONFIG_X86_X32_ABI
		if (in_x32_syscall()) {
			to->si_utime = from->_sifields._sigchld_x32._utime;
			to->si_stime = from->_sifields._sigchld_x32._stime;
		} else
#endif
		{
			to->si_utime = from->si_utime;
			to->si_stime = from->si_stime;
		}
		break;
	case SIL_RT:
		to->si_pid = from->si_pid;
		to->si_uid = from->si_uid;
		to->si_int = from->si_int;
		break;
	case SIL_SYS:
		to->si_call_addr = compat_ptr(from->si_call_addr);
		to->si_syscall   = from->si_syscall;
		to->si_arch      = from->si_arch;
		break;
	}
	return 0;
}

static int __copy_siginfo_from_user32(int signo, struct kernel_siginfo *to,
				      const struct compat_siginfo __user *ufrom)
{
	struct compat_siginfo from;

	if (copy_from_user(&from, ufrom, sizeof(struct compat_siginfo)))
		return -EFAULT;

	from.si_signo = signo;
	return post_copy_siginfo_from_user32(to, &from);
}

int copy_siginfo_from_user32(struct kernel_siginfo *to,
			     const struct compat_siginfo __user *ufrom)
{
	struct compat_siginfo from;

	if (copy_from_user(&from, ufrom, sizeof(struct compat_siginfo)))
		return -EFAULT;

	return post_copy_siginfo_from_user32(to, &from);
}
#endif /* CONFIG_COMPAT */

/**
 *  do_sigtimedwait - wait for queued signals specified in @which
 *  @which: queued signals to wait for
 *  @info: if non-null, the signal's siginfo is returned here
 *  @ts: upper bound on process time suspension
 */
static int do_sigtimedwait(const sigset_t *which, kernel_siginfo_t *info,
		    const struct timespec64 *ts)
{
	ktime_t *to = NULL, timeout = KTIME_MAX;
	struct task_struct *tsk = current;
	sigset_t mask = *which;
	int sig, ret = 0;

	if (ts) {
		if (!timespec64_valid(ts))
			return -EINVAL;
		timeout = timespec64_to_ktime(*ts);
		to = &timeout;
	}

	/*
	 * Invert the set of allowed signals to get those we want to block.
	 */
	sigdelsetmask(&mask, sigmask(SIGKILL) | sigmask(SIGSTOP));
	signotset(&mask);

	spin_lock_irq(&tsk->sighand->siglock);
	sig = dequeue_signal(tsk, &mask, info);
	if (!sig && timeout) {
		/*
		 * None ready, temporarily unblock those we're interested
		 * while we are sleeping in so that we'll be awakened when
		 * they arrive. Unblocking is always fine, we can avoid
		 * set_current_blocked().
		 */
		tsk->real_blocked = tsk->blocked;
		sigandsets(&tsk->blocked, &tsk->blocked, &mask);
		recalc_sigpending();
		spin_unlock_irq(&tsk->sighand->siglock);

		__set_current_state(TASK_INTERRUPTIBLE);
		ret = freezable_schedule_hrtimeout_range(to, tsk->timer_slack_ns,
							 HRTIMER_MODE_REL);
		spin_lock_irq(&tsk->sighand->siglock);
		__set_task_blocked(tsk, &tsk->real_blocked);
		sigemptyset(&tsk->real_blocked);
		sig = dequeue_signal(tsk, &mask, info);
	}
	spin_unlock_irq(&tsk->sighand->siglock);

	if (sig)
		return sig;
	return ret ? -EINTR : -EAGAIN;
}

/**
 *  sys_rt_sigtimedwait - synchronously wait for queued signals specified
 *			in @uthese
 *  @uthese: queued signals to wait for
 *  @uinfo: if non-null, the signal's siginfo is returned here
 *  @uts: upper bound on process time suspension
 *  @sigsetsize: size of sigset_t type
 */
SYSCALL_DEFINE4(rt_sigtimedwait, const sigset_t __user *, uthese,
		siginfo_t __user *, uinfo,
		const struct __kernel_timespec __user *, uts,
		size_t, sigsetsize)
{
	sigset_t these;
	struct timespec64 ts;
	kernel_siginfo_t info;
	int ret;

	/* XXX: Don't preclude handling different sized sigset_t's.  */
	if (sigsetsize != sizeof(sigset_t))
		return -EINVAL;

	if (copy_from_user(&these, uthese, sizeof(these)))
		return -EFAULT;

	if (uts) {
		if (get_timespec64(&ts, uts))
			return -EFAULT;
	}

	ret = do_sigtimedwait(&these, &info, uts ? &ts : NULL);

	if (ret > 0 && uinfo) {
		if (copy_siginfo_to_user(uinfo, &info))
			ret = -EFAULT;
	}

	return ret;
}

#ifdef CONFIG_COMPAT_32BIT_TIME
SYSCALL_DEFINE4(rt_sigtimedwait_time32, const sigset_t __user *, uthese,
		siginfo_t __user *, uinfo,
		const struct old_timespec32 __user *, uts,
		size_t, sigsetsize)
{
	sigset_t these;
	struct timespec64 ts;
	kernel_siginfo_t info;
	int ret;

	if (sigsetsize != sizeof(sigset_t))
		return -EINVAL;

	if (copy_from_user(&these, uthese, sizeof(these)))
		return -EFAULT;

	if (uts) {
		if (get_old_timespec32(&ts, uts))
			return -EFAULT;
	}

	ret = do_sigtimedwait(&these, &info, uts ? &ts : NULL);

	if (ret > 0 && uinfo) {
		if (copy_siginfo_to_user(uinfo, &info))
			ret = -EFAULT;
	}

	return ret;
}
#endif

#ifdef CONFIG_COMPAT
COMPAT_SYSCALL_DEFINE4(rt_sigtimedwait_time64, compat_sigset_t __user *, uthese,
		struct compat_siginfo __user *, uinfo,
		struct __kernel_timespec __user *, uts, compat_size_t, sigsetsize)
{
	sigset_t s;
	struct timespec64 t;
	kernel_siginfo_t info;
	long ret;

	if (sigsetsize != sizeof(sigset_t))
		return -EINVAL;

	if (get_compat_sigset(&s, uthese))
		return -EFAULT;

	if (uts) {
		if (get_timespec64(&t, uts))
			return -EFAULT;
	}

	ret = do_sigtimedwait(&s, &info, uts ? &t : NULL);

	if (ret > 0 && uinfo) {
		if (copy_siginfo_to_user32(uinfo, &info))
			ret = -EFAULT;
	}

	return ret;
}

#ifdef CONFIG_COMPAT_32BIT_TIME
COMPAT_SYSCALL_DEFINE4(rt_sigtimedwait_time32, compat_sigset_t __user *, uthese,
		struct compat_siginfo __user *, uinfo,
		struct old_timespec32 __user *, uts, compat_size_t, sigsetsize)
{
	sigset_t s;
	struct timespec64 t;
	kernel_siginfo_t info;
	long ret;

	if (sigsetsize != sizeof(sigset_t))
		return -EINVAL;

	if (get_compat_sigset(&s, uthese))
		return -EFAULT;

	if (uts) {
		if (get_old_timespec32(&t, uts))
			return -EFAULT;
	}

	ret = do_sigtimedwait(&s, &info, uts ? &t : NULL);

	if (ret > 0 && uinfo) {
		if (copy_siginfo_to_user32(uinfo, &info))
			ret = -EFAULT;
	}

	return ret;
}
#endif
#endif

static inline void prepare_kill_siginfo(int sig, struct kernel_siginfo *info)
{
	clear_siginfo(info);
	info->si_signo = sig;
	info->si_errno = 0;
	info->si_code = SI_USER;
	info->si_pid = task_tgid_vnr(current);
	info->si_uid = from_kuid_munged(current_user_ns(), current_uid());
}

/**
 *  sys_kill - send a signal to a process
 *  @pid: the PID of the process
 *  @sig: signal to be sent
 */
SYSCALL_DEFINE2(kill, pid_t, pid, int, sig)
{
	struct kernel_siginfo info;

	prepare_kill_siginfo(sig, &info);

	return kill_something_info(sig, &info, pid);
}

/*
 * Verify that the signaler and signalee either are in the same pid namespace
 * or that the signaler's pid namespace is an ancestor of the signalee's pid
 * namespace.
 */
static bool access_pidfd_pidns(struct pid *pid)
{
	struct pid_namespace *active = task_active_pid_ns(current);
	struct pid_namespace *p = ns_of_pid(pid);

	for (;;) {
		if (!p)
			return false;
		if (p == active)
			break;
		p = p->parent;
	}

	return true;
}

static int copy_siginfo_from_user_any(kernel_siginfo_t *kinfo,
		siginfo_t __user *info)
{
#ifdef CONFIG_COMPAT
	/*
	 * Avoid hooking up compat syscalls and instead handle necessary
	 * conversions here. Note, this is a stop-gap measure and should not be
	 * considered a generic solution.
	 */
	if (in_compat_syscall())
		return copy_siginfo_from_user32(
			kinfo, (struct compat_siginfo __user *)info);
#endif
	return copy_siginfo_from_user(kinfo, info);
}

static struct pid *pidfd_to_pid(const struct file *file)
{
	struct pid *pid;

	pid = pidfd_pid(file);
	if (!IS_ERR(pid))
		return pid;

	return tgid_pidfd_to_pid(file);
}

/**
 * sys_pidfd_send_signal - Signal a process through a pidfd
 * @pidfd:  file descriptor of the process
 * @sig:    signal to send
 * @info:   signal info
 * @flags:  future flags
 *
 * The syscall currently only signals via PIDTYPE_PID which covers
 * kill(<positive-pid>, <signal>. It does not signal threads or process
 * groups.
 * In order to extend the syscall to threads and process groups the @flags
 * argument should be used. In essence, the @flags argument will determine
 * what is signaled and not the file descriptor itself. Put in other words,
 * grouping is a property of the flags argument not a property of the file
 * descriptor.
 *
 * Return: 0 on success, negative errno on failure
 */
SYSCALL_DEFINE4(pidfd_send_signal, int, pidfd, int, sig,
		siginfo_t __user *, info, unsigned int, flags)
{
	int ret;
	struct fd f;
	struct pid *pid;
	kernel_siginfo_t kinfo;

	/* Enforce flags be set to 0 until we add an extension. */
	if (flags)
		return -EINVAL;

	f = fdget(pidfd);
	if (!f.file)
		return -EBADF;

	/* Is this a pidfd? */
	pid = pidfd_to_pid(f.file);
	if (IS_ERR(pid)) {
		ret = PTR_ERR(pid);
		goto err;
	}

	ret = -EINVAL;
	if (!access_pidfd_pidns(pid))
		goto err;

	if (info) {
		ret = copy_siginfo_from_user_any(&kinfo, info);
		if (unlikely(ret))
			goto err;

		ret = -EINVAL;
		if (unlikely(sig != kinfo.si_signo))
			goto err;

		/* Only allow sending arbitrary signals to yourself. */
		ret = -EPERM;
		if ((task_pid(current) != pid) &&
		    (kinfo.si_code >= 0 || kinfo.si_code == SI_TKILL))
			goto err;
	} else {
		prepare_kill_siginfo(sig, &kinfo);
	}

	ret = kill_pid_info(sig, &kinfo, pid);

err:
	fdput(f);
	return ret;
}

static int
do_send_specific(pid_t tgid, pid_t pid, int sig, struct kernel_siginfo *info)
{
	struct task_struct *p;
	int error = -ESRCH;

	rcu_read_lock();
	p = find_task_by_vpid(pid);
	if (p && (tgid <= 0 || task_tgid_vnr(p) == tgid)) {
		error = check_kill_permission(sig, info, p);
		/*
		 * The null signal is a permissions and process existence
		 * probe.  No signal is actually delivered.
		 */
		if (!error && sig) {
			error = do_send_sig_info(sig, info, p, PIDTYPE_PID);
			/*
			 * If lock_task_sighand() failed we pretend the task
			 * dies after receiving the signal. The window is tiny,
			 * and the signal is private anyway.
			 */
			if (unlikely(error == -ESRCH))
				error = 0;
		}
	}
	rcu_read_unlock();

	return error;
}

static int do_tkill(pid_t tgid, pid_t pid, int sig)
{
	struct kernel_siginfo info;

	clear_siginfo(&info);
	info.si_signo = sig;
	info.si_errno = 0;
	info.si_code = SI_TKILL;
	info.si_pid = task_tgid_vnr(current);
	info.si_uid = from_kuid_munged(current_user_ns(), current_uid());

	return do_send_specific(tgid, pid, sig, &info);
}

/**
 *  sys_tgkill - send signal to one specific thread
 *  @tgid: the thread group ID of the thread
 *  @pid: the PID of the thread
 *  @sig: signal to be sent
 *
 *  This syscall also checks the @tgid and returns -ESRCH even if the PID
 *  exists but it's not belonging to the target process anymore. This
 *  method solves the problem of threads exiting and PIDs getting reused.
 */
SYSCALL_DEFINE3(tgkill, pid_t, tgid, pid_t, pid, int, sig)
{
	/* This is only valid for single tasks */
	if (pid <= 0 || tgid <= 0)
		return -EINVAL;

	return do_tkill(tgid, pid, sig);
}

/**
 *  sys_tkill - send signal to one specific task
 *  @pid: the PID of the task
 *  @sig: signal to be sent
 *
 *  Send a signal to only one task, even if it's a CLONE_THREAD task.
 */
SYSCALL_DEFINE2(tkill, pid_t, pid, int, sig)
{
	/* This is only valid for single tasks */
	if (pid <= 0)
		return -EINVAL;

	return do_tkill(0, pid, sig);
}

static int do_rt_sigqueueinfo(pid_t pid, int sig, kernel_siginfo_t *info)
{
	/* Not even root can pretend to send signals from the kernel.
	 * Nor can they impersonate a kill()/tgkill(), which adds source info.
	 */
	if ((info->si_code >= 0 || info->si_code == SI_TKILL) &&
	    (task_pid_vnr(current) != pid))
		return -EPERM;

	/* POSIX.1b doesn't mention process groups.  */
	return kill_proc_info(sig, info, pid);
}

/**
 *  sys_rt_sigqueueinfo - send signal information to a signal
 *  @pid: the PID of the thread
 *  @sig: signal to be sent
 *  @uinfo: signal info to be sent
 */
SYSCALL_DEFINE3(rt_sigqueueinfo, pid_t, pid, int, sig,
		siginfo_t __user *, uinfo)
{
	kernel_siginfo_t info;
	int ret = __copy_siginfo_from_user(sig, &info, uinfo);
	if (unlikely(ret))
		return ret;
	return do_rt_sigqueueinfo(pid, sig, &info);
}

#ifdef CONFIG_COMPAT
COMPAT_SYSCALL_DEFINE3(rt_sigqueueinfo,
			compat_pid_t, pid,
			int, sig,
			struct compat_siginfo __user *, uinfo)
{
	kernel_siginfo_t info;
	int ret = __copy_siginfo_from_user32(sig, &info, uinfo);
	if (unlikely(ret))
		return ret;
	return do_rt_sigqueueinfo(pid, sig, &info);
}
#endif

static int do_rt_tgsigqueueinfo(pid_t tgid, pid_t pid, int sig, kernel_siginfo_t *info)
{
	/* This is only valid for single tasks */
	if (pid <= 0 || tgid <= 0)
		return -EINVAL;

	/* Not even root can pretend to send signals from the kernel.
	 * Nor can they impersonate a kill()/tgkill(), which adds source info.
	 */
	if ((info->si_code >= 0 || info->si_code == SI_TKILL) &&
	    (task_pid_vnr(current) != pid))
		return -EPERM;

	return do_send_specific(tgid, pid, sig, info);
}

SYSCALL_DEFINE4(rt_tgsigqueueinfo, pid_t, tgid, pid_t, pid, int, sig,
		siginfo_t __user *, uinfo)
{
	kernel_siginfo_t info;
	int ret = __copy_siginfo_from_user(sig, &info, uinfo);
	if (unlikely(ret))
		return ret;
	return do_rt_tgsigqueueinfo(tgid, pid, sig, &info);
}

#ifdef CONFIG_COMPAT
COMPAT_SYSCALL_DEFINE4(rt_tgsigqueueinfo,
			compat_pid_t, tgid,
			compat_pid_t, pid,
			int, sig,
			struct compat_siginfo __user *, uinfo)
{
	kernel_siginfo_t info;
	int ret = __copy_siginfo_from_user32(sig, &info, uinfo);
	if (unlikely(ret))
		return ret;
	return do_rt_tgsigqueueinfo(tgid, pid, sig, &info);
}
#endif

/*
 * For kthreads only, must not be used if cloned with CLONE_SIGHAND
 */
void kernel_sigaction(int sig, __sighandler_t action)
{
	spin_lock_irq(&current->sighand->siglock);
	current->sighand->action[sig - 1].sa.sa_handler = action;
	if (action == SIG_IGN) {
		sigset_t mask;

		sigemptyset(&mask);
		sigaddset(&mask, sig);

		flush_sigqueue_mask(&mask, &current->signal->shared_pending);
		flush_sigqueue_mask(&mask, &current->pending);
		recalc_sigpending();
	}
	spin_unlock_irq(&current->sighand->siglock);
}
EXPORT_SYMBOL(kernel_sigaction);

void __weak sigaction_compat_abi(struct k_sigaction *act,
		struct k_sigaction *oact)
{
}

int do_sigaction(int sig, struct k_sigaction *act, struct k_sigaction *oact)
{
	struct task_struct *p = current, *t;
	struct k_sigaction *k;
	sigset_t mask;

	if (!valid_signal(sig) || sig < 1 || (act && sig_kernel_only(sig)))
		return -EINVAL;

	k = &p->sighand->action[sig-1];

	spin_lock_irq(&p->sighand->siglock);
	if (k->sa.sa_flags & SA_IMMUTABLE) {
		spin_unlock_irq(&p->sighand->siglock);
		return -EINVAL;
	}
	if (oact)
		*oact = *k;

	/*
	 * Make sure that we never accidentally claim to support SA_UNSUPPORTED,
	 * e.g. by having an architecture use the bit in their uapi.
	 */
	BUILD_BUG_ON(UAPI_SA_FLAGS & SA_UNSUPPORTED);

	/*
	 * Clear unknown flag bits in order to allow userspace to detect missing
	 * support for flag bits and to allow the kernel to use non-uapi bits
	 * internally.
	 */
	if (act)
		act->sa.sa_flags &= UAPI_SA_FLAGS;
	if (oact)
		oact->sa.sa_flags &= UAPI_SA_FLAGS;

	sigaction_compat_abi(act, oact);

	if (act) {
		sigdelsetmask(&act->sa.sa_mask,
			      sigmask(SIGKILL) | sigmask(SIGSTOP));
		*k = *act;
		/*
		 * POSIX 3.3.1.3:
		 *  "Setting a signal action to SIG_IGN for a signal that is
		 *   pending shall cause the pending signal to be discarded,
		 *   whether or not it is blocked."
		 *
		 *  "Setting a signal action to SIG_DFL for a signal that is
		 *   pending and whose default action is to ignore the signal
		 *   (for example, SIGCHLD), shall cause the pending signal to
		 *   be discarded, whether or not it is blocked"
		 */
		if (sig_handler_ignored(sig_handler(p, sig), sig)) {
			sigemptyset(&mask);
			sigaddset(&mask, sig);
			flush_sigqueue_mask(&mask, &p->signal->shared_pending);
			for_each_thread(p, t)
				flush_sigqueue_mask(&mask, &t->pending);
		}
	}

	spin_unlock_irq(&p->sighand->siglock);
	return 0;
}

#ifdef CONFIG_DYNAMIC_SIGFRAME
static inline void sigaltstack_lock(void)
	__acquires(&current->sighand->siglock)
{
	spin_lock_irq(&current->sighand->siglock);
}

static inline void sigaltstack_unlock(void)
	__releases(&current->sighand->siglock)
{
	spin_unlock_irq(&current->sighand->siglock);
}
#else
static inline void sigaltstack_lock(void) { }
static inline void sigaltstack_unlock(void) { }
#endif

static int
do_sigaltstack (const stack_t *ss, stack_t *oss, unsigned long sp,
		size_t min_ss_size)
{
	struct task_struct *t = current;
	int ret = 0;

	if (oss) {
		memset(oss, 0, sizeof(stack_t));
		oss->ss_sp = (void __user *) t->sas_ss_sp;
		oss->ss_size = t->sas_ss_size;
		oss->ss_flags = sas_ss_flags(sp) |
			(current->sas_ss_flags & SS_FLAG_BITS);
	}

	if (ss) {
		void __user *ss_sp = ss->ss_sp;
		size_t ss_size = ss->ss_size;
		unsigned ss_flags = ss->ss_flags;
		int ss_mode;

		if (unlikely(on_sig_stack(sp)))
			return -EPERM;

		ss_mode = ss_flags & ~SS_FLAG_BITS;
		if (unlikely(ss_mode != SS_DISABLE && ss_mode != SS_ONSTACK &&
				ss_mode != 0))
			return -EINVAL;

		/*
		 * Return before taking any locks if no actual
		 * sigaltstack changes were requested.
		 */
		if (t->sas_ss_sp == (unsigned long)ss_sp &&
		    t->sas_ss_size == ss_size &&
		    t->sas_ss_flags == ss_flags)
			return 0;

		sigaltstack_lock();
		if (ss_mode == SS_DISABLE) {
			ss_size = 0;
			ss_sp = NULL;
		} else {
			if (unlikely(ss_size < min_ss_size))
				ret = -ENOMEM;
			if (!sigaltstack_size_valid(ss_size))
				ret = -ENOMEM;
		}
		if (!ret) {
			t->sas_ss_sp = (unsigned long) ss_sp;
			t->sas_ss_size = ss_size;
			t->sas_ss_flags = ss_flags;
		}
		sigaltstack_unlock();
	}
	return ret;
}

SYSCALL_DEFINE2(sigaltstack,const stack_t __user *,uss, stack_t __user *,uoss)
{
	stack_t new, old;
	int err;
	if (uss && copy_from_user(&new, uss, sizeof(stack_t)))
		return -EFAULT;
	err = do_sigaltstack(uss ? &new : NULL, uoss ? &old : NULL,
			      current_user_stack_pointer(),
			      MINSIGSTKSZ);
	if (!err && uoss && copy_to_user(uoss, &old, sizeof(stack_t)))
		err = -EFAULT;
	return err;
}

int restore_altstack(const stack_t __user *uss)
{
	stack_t new;
	if (copy_from_user(&new, uss, sizeof(stack_t)))
		return -EFAULT;
	(void)do_sigaltstack(&new, NULL, current_user_stack_pointer(),
			     MINSIGSTKSZ);
	/* squash all but EFAULT for now */
	return 0;
}

int __save_altstack(stack_t __user *uss, unsigned long sp)
{
	struct task_struct *t = current;
	int err = __put_user((void __user *)t->sas_ss_sp, &uss->ss_sp) |
		__put_user(t->sas_ss_flags, &uss->ss_flags) |
		__put_user(t->sas_ss_size, &uss->ss_size);
	return err;
}

#ifdef CONFIG_COMPAT
static int do_compat_sigaltstack(const compat_stack_t __user *uss_ptr,
				 compat_stack_t __user *uoss_ptr)
{
	stack_t uss, uoss;
	int ret;

	if (uss_ptr) {
		compat_stack_t uss32;
		if (copy_from_user(&uss32, uss_ptr, sizeof(compat_stack_t)))
			return -EFAULT;
		uss.ss_sp = compat_ptr(uss32.ss_sp);
		uss.ss_flags = uss32.ss_flags;
		uss.ss_size = uss32.ss_size;
	}
	ret = do_sigaltstack(uss_ptr ? &uss : NULL, &uoss,
			     compat_user_stack_pointer(),
			     COMPAT_MINSIGSTKSZ);
	if (ret >= 0 && uoss_ptr)  {
		compat_stack_t old;
		memset(&old, 0, sizeof(old));
		old.ss_sp = ptr_to_compat(uoss.ss_sp);
		old.ss_flags = uoss.ss_flags;
		old.ss_size = uoss.ss_size;
		if (copy_to_user(uoss_ptr, &old, sizeof(compat_stack_t)))
			ret = -EFAULT;
	}
	return ret;
}

COMPAT_SYSCALL_DEFINE2(sigaltstack,
			const compat_stack_t __user *, uss_ptr,
			compat_stack_t __user *, uoss_ptr)
{
	return do_compat_sigaltstack(uss_ptr, uoss_ptr);
}

int compat_restore_altstack(const compat_stack_t __user *uss)
{
	int err = do_compat_sigaltstack(uss, NULL);
	/* squash all but -EFAULT for now */
	return err == -EFAULT ? err : 0;
}

int __compat_save_altstack(compat_stack_t __user *uss, unsigned long sp)
{
	int err;
	struct task_struct *t = current;
	err = __put_user(ptr_to_compat((void __user *)t->sas_ss_sp),
			 &uss->ss_sp) |
		__put_user(t->sas_ss_flags, &uss->ss_flags) |
		__put_user(t->sas_ss_size, &uss->ss_size);
	return err;
}
#endif

#ifdef __ARCH_WANT_SYS_SIGPENDING

/**
 *  sys_sigpending - examine pending signals
 *  @uset: where mask of pending signal is returned
 */
SYSCALL_DEFINE1(sigpending, old_sigset_t __user *, uset)
{
	sigset_t set;

	if (sizeof(old_sigset_t) > sizeof(*uset))
		return -EINVAL;

	do_sigpending(&set);

	if (copy_to_user(uset, &set, sizeof(old_sigset_t)))
		return -EFAULT;

	return 0;
}

#ifdef CONFIG_COMPAT
COMPAT_SYSCALL_DEFINE1(sigpending, compat_old_sigset_t __user *, set32)
{
	sigset_t set;

	do_sigpending(&set);

	return put_user(set.sig[0], set32);
}
#endif

#endif

#ifdef __ARCH_WANT_SYS_SIGPROCMASK
/**
 *  sys_sigprocmask - examine and change blocked signals
 *  @how: whether to add, remove, or set signals
 *  @nset: signals to add or remove (if non-null)
 *  @oset: previous value of signal mask if non-null
 *
 * Some platforms have their own version with special arguments;
 * others support only sys_rt_sigprocmask.
 */

SYSCALL_DEFINE3(sigprocmask, int, how, old_sigset_t __user *, nset,
		old_sigset_t __user *, oset)
{
	old_sigset_t old_set, new_set;
	sigset_t new_blocked;

	old_set = current->blocked.sig[0];

	if (nset) {
		if (copy_from_user(&new_set, nset, sizeof(*nset)))
			return -EFAULT;

		new_blocked = current->blocked;

		switch (how) {
		case SIG_BLOCK:
			sigaddsetmask(&new_blocked, new_set);
			break;
		case SIG_UNBLOCK:
			sigdelsetmask(&new_blocked, new_set);
			break;
		case SIG_SETMASK:
			new_blocked.sig[0] = new_set;
			break;
		default:
			return -EINVAL;
		}

		set_current_blocked(&new_blocked);
	}

	if (oset) {
		if (copy_to_user(oset, &old_set, sizeof(*oset)))
			return -EFAULT;
	}

	return 0;
}
#endif /* __ARCH_WANT_SYS_SIGPROCMASK */

#ifndef CONFIG_ODD_RT_SIGACTION
/**
 *  sys_rt_sigaction - alter an action taken by a process
 *  @sig: signal to be sent
 *  @act: new sigaction
 *  @oact: used to save the previous sigaction
 *  @sigsetsize: size of sigset_t type
 */
SYSCALL_DEFINE4(rt_sigaction, int, sig,
		const struct sigaction __user *, act,
		struct sigaction __user *, oact,
		size_t, sigsetsize)
{
	struct k_sigaction new_sa, old_sa;
	int ret;

	/* XXX: Don't preclude handling different sized sigset_t's.  */
	if (sigsetsize != sizeof(sigset_t))
		return -EINVAL;

	if (act && copy_from_user(&new_sa.sa, act, sizeof(new_sa.sa)))
		return -EFAULT;

	ret = do_sigaction(sig, act ? &new_sa : NULL, oact ? &old_sa : NULL);
	if (ret)
		return ret;

	if (oact && copy_to_user(oact, &old_sa.sa, sizeof(old_sa.sa)))
		return -EFAULT;

	return 0;
}
#ifdef CONFIG_COMPAT
COMPAT_SYSCALL_DEFINE4(rt_sigaction, int, sig,
		const struct compat_sigaction __user *, act,
		struct compat_sigaction __user *, oact,
		compat_size_t, sigsetsize)
{
	struct k_sigaction new_ka, old_ka;
#ifdef __ARCH_HAS_SA_RESTORER
	compat_uptr_t restorer;
#endif
	int ret;

	/* XXX: Don't preclude handling different sized sigset_t's.  */
	if (sigsetsize != sizeof(compat_sigset_t))
		return -EINVAL;

	if (act) {
		compat_uptr_t handler;
		ret = get_user(handler, &act->sa_handler);
		new_ka.sa.sa_handler = compat_ptr(handler);
#ifdef __ARCH_HAS_SA_RESTORER
		ret |= get_user(restorer, &act->sa_restorer);
		new_ka.sa.sa_restorer = compat_ptr(restorer);
#endif
		ret |= get_compat_sigset(&new_ka.sa.sa_mask, &act->sa_mask);
		ret |= get_user(new_ka.sa.sa_flags, &act->sa_flags);
		if (ret)
			return -EFAULT;
	}

	ret = do_sigaction(sig, act ? &new_ka : NULL, oact ? &old_ka : NULL);
	if (!ret && oact) {
		ret = put_user(ptr_to_compat(old_ka.sa.sa_handler), 
			       &oact->sa_handler);
		ret |= put_compat_sigset(&oact->sa_mask, &old_ka.sa.sa_mask,
					 sizeof(oact->sa_mask));
		ret |= put_user(old_ka.sa.sa_flags, &oact->sa_flags);
#ifdef __ARCH_HAS_SA_RESTORER
		ret |= put_user(ptr_to_compat(old_ka.sa.sa_restorer),
				&oact->sa_restorer);
#endif
	}
	return ret;
}
#endif
#endif /* !CONFIG_ODD_RT_SIGACTION */

#ifdef CONFIG_OLD_SIGACTION
SYSCALL_DEFINE3(sigaction, int, sig,
		const struct old_sigaction __user *, act,
	        struct old_sigaction __user *, oact)
{
	struct k_sigaction new_ka, old_ka;
	int ret;

	if (act) {
		old_sigset_t mask;
		if (!access_ok(act, sizeof(*act)) ||
		    __get_user(new_ka.sa.sa_handler, &act->sa_handler) ||
		    __get_user(new_ka.sa.sa_restorer, &act->sa_restorer) ||
		    __get_user(new_ka.sa.sa_flags, &act->sa_flags) ||
		    __get_user(mask, &act->sa_mask))
			return -EFAULT;
#ifdef __ARCH_HAS_KA_RESTORER
		new_ka.ka_restorer = NULL;
#endif
		siginitset(&new_ka.sa.sa_mask, mask);
	}

	ret = do_sigaction(sig, act ? &new_ka : NULL, oact ? &old_ka : NULL);

	if (!ret && oact) {
		if (!access_ok(oact, sizeof(*oact)) ||
		    __put_user(old_ka.sa.sa_handler, &oact->sa_handler) ||
		    __put_user(old_ka.sa.sa_restorer, &oact->sa_restorer) ||
		    __put_user(old_ka.sa.sa_flags, &oact->sa_flags) ||
		    __put_user(old_ka.sa.sa_mask.sig[0], &oact->sa_mask))
			return -EFAULT;
	}

	return ret;
}
#endif
#ifdef CONFIG_COMPAT_OLD_SIGACTION
COMPAT_SYSCALL_DEFINE3(sigaction, int, sig,
		const struct compat_old_sigaction __user *, act,
	        struct compat_old_sigaction __user *, oact)
{
	struct k_sigaction new_ka, old_ka;
	int ret;
	compat_old_sigset_t mask;
	compat_uptr_t handler, restorer;

	if (act) {
		if (!access_ok(act, sizeof(*act)) ||
		    __get_user(handler, &act->sa_handler) ||
		    __get_user(restorer, &act->sa_restorer) ||
		    __get_user(new_ka.sa.sa_flags, &act->sa_flags) ||
		    __get_user(mask, &act->sa_mask))
			return -EFAULT;

#ifdef __ARCH_HAS_KA_RESTORER
		new_ka.ka_restorer = NULL;
#endif
		new_ka.sa.sa_handler = compat_ptr(handler);
		new_ka.sa.sa_restorer = compat_ptr(restorer);
		siginitset(&new_ka.sa.sa_mask, mask);
	}

	ret = do_sigaction(sig, act ? &new_ka : NULL, oact ? &old_ka : NULL);

	if (!ret && oact) {
		if (!access_ok(oact, sizeof(*oact)) ||
		    __put_user(ptr_to_compat(old_ka.sa.sa_handler),
			       &oact->sa_handler) ||
		    __put_user(ptr_to_compat(old_ka.sa.sa_restorer),
			       &oact->sa_restorer) ||
		    __put_user(old_ka.sa.sa_flags, &oact->sa_flags) ||
		    __put_user(old_ka.sa.sa_mask.sig[0], &oact->sa_mask))
			return -EFAULT;
	}
	return ret;
}
#endif

#ifdef CONFIG_SGETMASK_SYSCALL

/*
 * For backwards compatibility.  Functionality superseded by sigprocmask.
 */
SYSCALL_DEFINE0(sgetmask)
{
	/* SMP safe */
	return current->blocked.sig[0];
}

SYSCALL_DEFINE1(ssetmask, int, newmask)
{
	int old = current->blocked.sig[0];
	sigset_t newset;

	siginitset(&newset, newmask);
	set_current_blocked(&newset);

	return old;
}
#endif /* CONFIG_SGETMASK_SYSCALL */

#ifdef __ARCH_WANT_SYS_SIGNAL
/*
 * For backwards compatibility.  Functionality superseded by sigaction.
 */
SYSCALL_DEFINE2(signal, int, sig, __sighandler_t, handler)
{
	struct k_sigaction new_sa, old_sa;
	int ret;

	new_sa.sa.sa_handler = handler;
	new_sa.sa.sa_flags = SA_ONESHOT | SA_NOMASK;
	sigemptyset(&new_sa.sa.sa_mask);

	ret = do_sigaction(sig, &new_sa, &old_sa);

	return ret ? ret : (unsigned long)old_sa.sa.sa_handler;
}
#endif /* __ARCH_WANT_SYS_SIGNAL */

#ifdef __ARCH_WANT_SYS_PAUSE

SYSCALL_DEFINE0(pause)
{
	while (!signal_pending(current)) {
		__set_current_state(TASK_INTERRUPTIBLE);
		schedule();
	}
	return -ERESTARTNOHAND;
}

#endif

static int sigsuspend(sigset_t *set)
{
	current->saved_sigmask = current->blocked;
	set_current_blocked(set);

	while (!signal_pending(current)) {
		__set_current_state(TASK_INTERRUPTIBLE);
		schedule();
	}
	set_restore_sigmask();
	return -ERESTARTNOHAND;
}

/**
 *  sys_rt_sigsuspend - replace the signal mask for a value with the
 *	@unewset value until a signal is received
 *  @unewset: new signal mask value
 *  @sigsetsize: size of sigset_t type
 */
SYSCALL_DEFINE2(rt_sigsuspend, sigset_t __user *, unewset, size_t, sigsetsize)
{
	sigset_t newset;

	/* XXX: Don't preclude handling different sized sigset_t's.  */
	if (sigsetsize != sizeof(sigset_t))
		return -EINVAL;

	if (copy_from_user(&newset, unewset, sizeof(newset)))
		return -EFAULT;
	return sigsuspend(&newset);
}
 
#ifdef CONFIG_COMPAT
COMPAT_SYSCALL_DEFINE2(rt_sigsuspend, compat_sigset_t __user *, unewset, compat_size_t, sigsetsize)
{
	sigset_t newset;

	/* XXX: Don't preclude handling different sized sigset_t's.  */
	if (sigsetsize != sizeof(sigset_t))
		return -EINVAL;

	if (get_compat_sigset(&newset, unewset))
		return -EFAULT;
	return sigsuspend(&newset);
}
#endif

#ifdef CONFIG_OLD_SIGSUSPEND
SYSCALL_DEFINE1(sigsuspend, old_sigset_t, mask)
{
	sigset_t blocked;
	siginitset(&blocked, mask);
	return sigsuspend(&blocked);
}
#endif
#ifdef CONFIG_OLD_SIGSUSPEND3
SYSCALL_DEFINE3(sigsuspend, int, unused1, int, unused2, old_sigset_t, mask)
{
	sigset_t blocked;
	siginitset(&blocked, mask);
	return sigsuspend(&blocked);
}
#endif

__weak const char *arch_vma_name(struct vm_area_struct *vma)
{
	return NULL;
}

static inline void siginfo_buildtime_checks(void)
{
	BUILD_BUG_ON(sizeof(struct siginfo) != SI_MAX_SIZE);

	/* Verify the offsets in the two siginfos match */
#define CHECK_OFFSET(field) \
	BUILD_BUG_ON(offsetof(siginfo_t, field) != offsetof(kernel_siginfo_t, field))

	/* kill */
	CHECK_OFFSET(si_pid);
	CHECK_OFFSET(si_uid);

	/* timer */
	CHECK_OFFSET(si_tid);
	CHECK_OFFSET(si_overrun);
	CHECK_OFFSET(si_value);

	/* rt */
	CHECK_OFFSET(si_pid);
	CHECK_OFFSET(si_uid);
	CHECK_OFFSET(si_value);

	/* sigchld */
	CHECK_OFFSET(si_pid);
	CHECK_OFFSET(si_uid);
	CHECK_OFFSET(si_status);
	CHECK_OFFSET(si_utime);
	CHECK_OFFSET(si_stime);

	/* sigfault */
	CHECK_OFFSET(si_addr);
	CHECK_OFFSET(si_trapno);
	CHECK_OFFSET(si_addr_lsb);
	CHECK_OFFSET(si_lower);
	CHECK_OFFSET(si_upper);
	CHECK_OFFSET(si_pkey);
	CHECK_OFFSET(si_perf_data);
	CHECK_OFFSET(si_perf_type);

	/* sigpoll */
	CHECK_OFFSET(si_band);
	CHECK_OFFSET(si_fd);

	/* sigsys */
	CHECK_OFFSET(si_call_addr);
	CHECK_OFFSET(si_syscall);
	CHECK_OFFSET(si_arch);
#undef CHECK_OFFSET

	/* usb asyncio */
	BUILD_BUG_ON(offsetof(struct siginfo, si_pid) !=
		     offsetof(struct siginfo, si_addr));
	if (sizeof(int) == sizeof(void __user *)) {
		BUILD_BUG_ON(sizeof_field(struct siginfo, si_pid) !=
			     sizeof(void __user *));
	} else {
		BUILD_BUG_ON((sizeof_field(struct siginfo, si_pid) +
			      sizeof_field(struct siginfo, si_uid)) !=
			     sizeof(void __user *));
		BUILD_BUG_ON(offsetofend(struct siginfo, si_pid) !=
			     offsetof(struct siginfo, si_uid));
	}
#ifdef CONFIG_COMPAT
	BUILD_BUG_ON(offsetof(struct compat_siginfo, si_pid) !=
		     offsetof(struct compat_siginfo, si_addr));
	BUILD_BUG_ON(sizeof_field(struct compat_siginfo, si_pid) !=
		     sizeof(compat_uptr_t));
	BUILD_BUG_ON(sizeof_field(struct compat_siginfo, si_pid) !=
		     sizeof_field(struct siginfo, si_pid));
#endif
}

void __init signals_init(void)
{
	siginfo_buildtime_checks();

	sigqueue_cachep = KMEM_CACHE(sigqueue, SLAB_PANIC | SLAB_ACCOUNT);
}

#ifdef CONFIG_KGDB_KDB
#include <linux/kdb.h>
/*
 * kdb_send_sig - Allows kdb to send signals without exposing
 * signal internals.  This function checks if the required locks are
 * available before calling the main signal code, to avoid kdb
 * deadlocks.
 */
void kdb_send_sig(struct task_struct *t, int sig)
{
	static struct task_struct *kdb_prev_t;
	int new_t, ret;
	if (!spin_trylock(&t->sighand->siglock)) {
		kdb_printf("Can't do kill command now.\n"
			   "The sigmask lock is held somewhere else in "
			   "kernel, try again later\n");
		return;
	}
	new_t = kdb_prev_t != t;
	kdb_prev_t = t;
	if (!task_is_running(t) && new_t) {
		spin_unlock(&t->sighand->siglock);
		kdb_printf("Process is not RUNNING, sending a signal from "
			   "kdb risks deadlock\n"
			   "on the run queue locks. "
			   "The signal has _not_ been sent.\n"
			   "Reissue the kill command if you want to risk "
			   "the deadlock.\n");
		return;
	}
	ret = send_signal(sig, SEND_SIG_PRIV, t, PIDTYPE_PID);
	spin_unlock(&t->sighand->siglock);
	if (ret)
		kdb_printf("Fail to deliver Signal %d to process %d.\n",
			   sig, t->pid);
	else
		kdb_printf("Signal %d is sent to process %d.\n", sig, t->pid);
}
#endif	/* CONFIG_KGDB_KDB */<|MERGE_RESOLUTION|>--- conflicted
+++ resolved
@@ -1316,12 +1316,8 @@
  * that is why we also clear SIGNAL_UNKILLABLE.
  */
 static int
-<<<<<<< HEAD
-force_sig_info_to_task(struct kernel_siginfo *info, struct task_struct *t, bool sigdfl)
-=======
 force_sig_info_to_task(struct kernel_siginfo *info, struct task_struct *t,
 	enum sig_handler handler)
->>>>>>> df0cc57e
 {
 	unsigned long int flags;
 	int ret, blocked, ignored;
@@ -1332,11 +1328,7 @@
 	action = &t->sighand->action[sig-1];
 	ignored = action->sa.sa_handler == SIG_IGN;
 	blocked = sigismember(&t->blocked, sig);
-<<<<<<< HEAD
-	if (blocked || ignored || sigdfl) {
-=======
 	if (blocked || ignored || (handler != HANDLER_CURRENT)) {
->>>>>>> df0cc57e
 		action->sa.sa_handler = SIG_DFL;
 		if (handler == HANDLER_EXIT)
 			action->sa.sa_flags |= SA_IMMUTABLE;
@@ -1359,11 +1351,7 @@
 
 int force_sig_info(struct kernel_siginfo *info)
 {
-<<<<<<< HEAD
-	return force_sig_info_to_task(info, current, false);
-=======
 	return force_sig_info_to_task(info, current, HANDLER_CURRENT);
->>>>>>> df0cc57e
 }
 
 /*
@@ -1726,11 +1714,7 @@
 	info.si_flags = flags;
 	info.si_isr = isr;
 #endif
-<<<<<<< HEAD
-	return force_sig_info_to_task(&info, t, false);
-=======
 	return force_sig_info_to_task(&info, t, HANDLER_CURRENT);
->>>>>>> df0cc57e
 }
 
 int force_sig_fault(int sig, int code, void __user *addr
@@ -1850,12 +1834,8 @@
 	info.si_errno = reason;
 	info.si_arch = syscall_get_arch(current);
 	info.si_syscall = syscall;
-<<<<<<< HEAD
-	return force_sig_info_to_task(&info, current, force_coredump);
-=======
 	return force_sig_info_to_task(&info, current,
 		force_coredump ? HANDLER_EXIT : HANDLER_CURRENT);
->>>>>>> df0cc57e
 }
 
 /* For the crazy architectures that include trap information in
